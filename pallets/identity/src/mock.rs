--- conflicted
+++ resolved
@@ -1,138 +1,133 @@
-//! Mocks for the module.
-
-#![cfg(test)]
-
-use frame_support::{impl_outer_event, impl_outer_origin, parameter_types, weights::Weight};
-use sp_core::H256;
-use sp_runtime::{
-    testing::Header,
-    traits::{BlakeTwo256, IdentityLookup},
-    Perbill,
-};
-
-use super::*;
-
-impl_outer_origin! {
-    pub enum Origin for Test  where system = frame_system {}
-}
-
-// For testing the module, we construct most of a mock runtime. This means
-// first constructing a configuration type (`Test`) which `impl`s each of the
-// configuration traits of modules we want to use.
-#[derive(Clone, Eq, PartialEq)]
-pub struct Test;
-
-parameter_types! {
-    pub const BlockHashCount: u64 = 250;
-    pub const MaximumBlockWeight: Weight = 1024;
-    pub const MaximumBlockLength: u32 = 2 * 1024;
-    pub const AvailableBlockRatio: Perbill = Perbill::one();
-    pub const MinimumPeriod: u64 = 1;
-    pub const EpochDuration: u64 = 3;
-    pub const ExpectedBlockTime: u64 = 1;
-    pub const DisabledValidatorsThreshold: Perbill = Perbill::from_percent(16);
-}
-
-impl frame_system::Trait for Test {
-    type BaseCallFilter = ();
-    type Origin = Origin;
-    type Index = u64;
-    type BlockNumber = u64;
-    type Call = ();
-    type Hash = H256;
-    type Hashing = BlakeTwo256;
-    type AccountId = u64;
-    type Lookup = IdentityLookup<u64>;
-    type Header = Header;
-    type Event = TestEvent;
-    type MaximumBlockWeight = MaximumBlockWeight;
-    type DbWeight = ();
-    type BlockExecutionWeight = ();
-    type ExtrinsicBaseWeight = ();
-    type MaximumBlockLength = MaximumBlockLength;
-    type AvailableBlockRatio = AvailableBlockRatio;
-    type BlockHashCount = BlockHashCount;
-    type Version = ();
-    type ModuleToIndex = ();
-    type AccountData = ();
-    type OnNewAccount = ();
-    type OnKilledAccount = ();
-    type MaximumExtrinsicWeight = MaximumBlockWeight;
-    type SystemWeightInfo = ();
-}
-
-impl timestamp::Trait for Test {
-    type Moment = u64;
-    type OnTimestampSet = ();
-    type MinimumPeriod = MinimumPeriod;
-    type WeightInfo = ();
-}
-
-impl Trait for Test {
-    type CatalogId = u32;
-    type Event = TestEvent;
-}
-
-mod identity {
-    pub use crate::Event;
-}
-
-use frame_system as system;
-impl_outer_event! {
-    pub enum TestEvent for Test {
-        system<T>,
-        identity<T>,
-    }
-}
-
-pub type Identity = Module<Test>;
-<<<<<<< HEAD
-#[allow(unused_imports)]
-=======
-
-#[allow(dead_code)]
->>>>>>> 815f07da
-pub type System = frame_system::Module<Test>;
-
-pub struct ExtBuilder {
-    #[allow(dead_code)]
-    catalog_id: u32,
-    #[allow(dead_code)]
-    next_catalog_id: u32,
-}
-
-// Returns default values for genesis config
-impl Default for ExtBuilder {
-    fn default() -> Self {
-        Self {
-            catalog_id: 0,
-            next_catalog_id: 1000,
-        }
-    }
-}
-
-impl ExtBuilder {
-    #[allow(dead_code)]
-    pub fn next_catalog_id(mut self, asset_id: u32) -> Self {
-        self.catalog_id = asset_id;
-        self
-    }
-
-    // builds genesis config
-    pub fn build(self) -> sp_io::TestExternalities {
-        let t = frame_system::GenesisConfig::default()
-            .build_storage::<Test>()
-            .unwrap();
-        t.into()
-    }
-}
-
-// This function basically just builds a genesis storage key/value store according to
-// our desired mockup.
-#[allow(dead_code)]
-pub fn new_test_ext() -> sp_io::TestExternalities {
-    frame_system::GenesisConfig::default()
-        .build_storage::<Test>()
-        .unwrap()
-        .into()
-}+//! Mocks for the module.
+
+#![cfg(test)]
+
+use frame_support::{impl_outer_event, impl_outer_origin, parameter_types, weights::Weight};
+use sp_core::H256;
+use sp_runtime::{
+    testing::Header,
+    traits::{BlakeTwo256, IdentityLookup},
+    Perbill,
+};
+
+use super::*;
+
+impl_outer_origin! {
+    pub enum Origin for Test  where system = frame_system {}
+}
+
+// For testing the module, we construct most of a mock runtime. This means
+// first constructing a configuration type (`Test`) which `impl`s each of the
+// configuration traits of modules we want to use.
+#[derive(Clone, Eq, PartialEq)]
+pub struct Test;
+
+parameter_types! {
+    pub const BlockHashCount: u64 = 250;
+    pub const MaximumBlockWeight: Weight = 1024;
+    pub const MaximumBlockLength: u32 = 2 * 1024;
+    pub const AvailableBlockRatio: Perbill = Perbill::one();
+    pub const MinimumPeriod: u64 = 1;
+    pub const EpochDuration: u64 = 3;
+    pub const ExpectedBlockTime: u64 = 1;
+    pub const DisabledValidatorsThreshold: Perbill = Perbill::from_percent(16);
+}
+
+impl frame_system::Trait for Test {
+    type BaseCallFilter = ();
+    type Origin = Origin;
+    type Index = u64;
+    type BlockNumber = u64;
+    type Call = ();
+    type Hash = H256;
+    type Hashing = BlakeTwo256;
+    type AccountId = u64;
+    type Lookup = IdentityLookup<u64>;
+    type Header = Header;
+    type Event = TestEvent;
+    type MaximumBlockWeight = MaximumBlockWeight;
+    type DbWeight = ();
+    type BlockExecutionWeight = ();
+    type ExtrinsicBaseWeight = ();
+    type MaximumBlockLength = MaximumBlockLength;
+    type AvailableBlockRatio = AvailableBlockRatio;
+    type BlockHashCount = BlockHashCount;
+    type Version = ();
+    type ModuleToIndex = ();
+    type AccountData = ();
+    type OnNewAccount = ();
+    type OnKilledAccount = ();
+    type MaximumExtrinsicWeight = MaximumBlockWeight;
+    type SystemWeightInfo = ();
+}
+
+impl timestamp::Trait for Test {
+    type Moment = u64;
+    type OnTimestampSet = ();
+    type MinimumPeriod = MinimumPeriod;
+    type WeightInfo = ();
+}
+
+impl Trait for Test {
+    type CatalogId = u32;
+    type Event = TestEvent;
+}
+
+mod identity {
+    pub use crate::Event;
+}
+
+use frame_system as system;
+impl_outer_event! {
+    pub enum TestEvent for Test {
+        system<T>,
+        identity<T>,
+    }
+}
+
+pub type Identity = Module<Test>;
+#[allow(unused_imports)]
+pub type System = frame_system::Module<Test>;
+
+pub struct ExtBuilder {
+    #[allow(dead_code)]
+    catalog_id: u32,
+    #[allow(dead_code)]
+    next_catalog_id: u32,
+}
+
+// Returns default values for genesis config
+impl Default for ExtBuilder {
+    fn default() -> Self {
+        Self {
+            catalog_id: 0,
+            next_catalog_id: 1000,
+        }
+    }
+}
+
+impl ExtBuilder {
+    #[allow(dead_code)]
+    pub fn next_catalog_id(mut self, asset_id: u32) -> Self {
+        self.catalog_id = asset_id;
+        self
+    }
+
+    // builds genesis config
+    pub fn build(self) -> sp_io::TestExternalities {
+        let t = frame_system::GenesisConfig::default()
+            .build_storage::<Test>()
+            .unwrap();
+        t.into()
+    }
+}
+
+// This function basically just builds a genesis storage key/value store according to
+// our desired mockup.
+#[allow(dead_code)]
+pub fn new_test_ext() -> sp_io::TestExternalities {
+    frame_system::GenesisConfig::default()
+        .build_storage::<Test>()
+        .unwrap()
+        .into()
+}