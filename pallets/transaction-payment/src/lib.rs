--- conflicted
+++ resolved
@@ -700,12 +700,7 @@
     ) -> Result<Self::Pre, TransactionValidityError> {
         let who = match call.is_sub_type() {
             Some(groups::Call::propose(group_id, ..)) => {
-<<<<<<< HEAD
-=======
-                sp_runtime::print("propose was received.");
-                // debug::info!("group_id:{:?}", group_id);
-
->>>>>>> b7b4b2b8
+
                 if let Some(group) = groups::Module::<T>::groups(group_id) {
                     group.anonymous_account
                 } else {
@@ -713,7 +708,7 @@
                 }
             }
             Some(groups::Call::execute(group_id, ..)) => {
-<<<<<<< HEAD
+
                 if let Some(group) = groups::Module::<T>::groups(group_id) {
                     group.anonymous_account
                 } else {
@@ -728,11 +723,7 @@
                 }
             }
             Some(groups::Call::veto(group_id, ..)) => {
-=======
-                sp_runtime::print("execute was received.");
-                // debug::info!("group_id:{:?}", group_id);
-
->>>>>>> b7b4b2b8
+
                 if let Some(group) = groups::Module::<T>::groups(group_id) {
                     group.anonymous_account
                 } else {
@@ -1505,4 +1496,4 @@
                 assert_eq!(refund_based_fee, actual_fee);
             });
     }
-}
+}