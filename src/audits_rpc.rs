--- conflicted
+++ resolved
@@ -105,10 +105,6 @@
     #[rpc(name = "get_evidence_by_proposal")]
     fn get_evidence_by_proposal(
         &self,
-<<<<<<< HEAD
-=======
-        audit_id: AuditId,
->>>>>>> b7b4b2b8
         proposal_id: ProposalId,
         at: Option<BlockHash>,
     ) -> Result<EvidenceResponse<EvidenceId, ProposalId>>;
@@ -482,10 +478,7 @@
 
     fn get_evidence_by_proposal(
         &self,
-<<<<<<< HEAD
-=======
-        audit_id: AuditId,
->>>>>>> b7b4b2b8
+
         proposal_id: ProposalId,
         at: Option<<Block as BlockT>::Hash>,
     ) -> Result<EvidenceResponse<EvidenceId, ProposalId>> {
@@ -493,11 +486,9 @@
         let at = BlockId::hash(at.unwrap_or_else(|| self.client.info().best_hash));
 
         let (evidence_id, evidence) = api
-<<<<<<< HEAD
+
             .get_evidence_by_proposal(&at, proposal_id)
-=======
-            .get_evidence_by_proposal(&at, audit_id, proposal_id)
->>>>>>> b7b4b2b8
+
             .map_err(convert_error!())?
             .ok_or(not_found_error!())?;
         Ok((evidence_id, evidence).into())
@@ -530,4 +521,4 @@
             .map_err(convert_error!())?;
         Ok(evidence_links)
     }
-}
+}