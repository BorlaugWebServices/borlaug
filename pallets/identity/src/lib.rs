--- conflicted
+++ resolved
@@ -518,13 +518,10 @@
         /// Arguments:
         /// - `dids` the DIDs to be created        
         #[pallet::weight({
-<<<<<<< HEAD
+
             let (b,c,d)=get_did_for_bulk_lens::<T>(dids);
             <T as Config>::WeightInfo::register_did_for(b,c,d).saturating_mul(dids.len() as Weight)
-=======
-            let (a,b,c,d)=get_did_for_bulk_lens::<T>(dids);
-            <T as Config>::WeightInfo::register_did_for(a,b,c,d).saturating_mul(dids.len() as Weight)
->>>>>>> b7b4b2b8
+
         })]
         pub fn register_did_for_bulk(
             origin: OriginFor<T>,
@@ -1670,22 +1667,15 @@
             });
         //avoid divide by zero errors
         if did_count == 0 {
-<<<<<<< HEAD
+
             return (0, 0, 0);
         }
        
         let property_count_avg = div_up(property_count_tot, did_count);
         if property_count_tot == 0 {
             return ( 0, 0, property_count_avg);
-=======
-            return (0, 0, 0, 0);
-        }
-        let short_name_avg = div_up(short_name_tot, did_count);
-        let property_count_avg = div_up(property_count_tot, did_count);
-        if property_count_tot == 0 {
-            return (short_name_avg, 0, 0, property_count_avg);
->>>>>>> b7b4b2b8
-        }
+        }
+
         let property_name_avg = div_up(property_name_tot, property_count_tot);
         let property_fact_avg = div_up(property_fact_tot, property_count_tot);
 
