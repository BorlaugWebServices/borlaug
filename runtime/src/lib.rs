//! The Substrate Node Template runtime. This can be compiled with `#[no_std]`, ready for Wasm.

#![cfg_attr(not(feature = "std"), no_std)]
// `construct_runtime!` does a lot of recursion and requires us to increase the limit to 256.
#![recursion_limit = "256"]

// Make the WASM binary available.
#[cfg(feature = "std")]
include!(concat!(env!("OUT_DIR"), "/wasm_binary.rs"));

/// Wasm binary unwrapped. If built with `SKIP_WASM_BUILD`, the function panics.
#[cfg(feature = "std")]
pub fn wasm_binary_unwrap() -> &'static [u8] {
    WASM_BINARY.expect(
        "Development wasm binary is not available. This means the client is \
						built with `SKIP_WASM_BUILD` flag and it is only usable for \
						production chains. Please rebuild with the flag disabled.",
    )
}

pub mod constants;
pub mod primitives;
use codec::{Decode, Encode};
pub use frame_support::{
    construct_runtime, debug, parameter_types,
    traits::{
        Currency, Imbalance, InstanceFilter, KeyOwnerProofSystem, OnUnbalanced, Randomness,
        U128CurrencyToVote,
    },
    weights::{
        constants::{BlockExecutionWeight, ExtrinsicBaseWeight, RocksDbWeight, WEIGHT_PER_SECOND},
        DispatchClass, IdentityFee, Weight, WeightToFeeCoefficient,
    },
    RuntimeDebug, StorageValue,
};
use frame_system::{
    limits::{BlockLength, BlockWeights},
    EnsureOneOf, EnsureRoot, EnsureSigned,
};
pub use pallet_balances::Call as BalancesCall;
#[cfg(feature = "grandpa_babe")]
use pallet_grandpa::{
    fg_primitives, AuthorityId as GrandpaId, AuthorityList as GrandpaAuthorityList,
};
#[cfg(feature = "grandpa_babe")]
use pallet_im_online::sr25519::AuthorityId as ImOnlineId;
use pallet_primitives::*;
#[cfg(feature = "grandpa_babe")]
use pallet_session::historical as pallet_session_historical;
pub use pallet_timestamp::Call as TimestampCall;
pub use pallet_transaction_payment::{CurrencyAdapter, Multiplier, TargetedFeeAdjustment};
use primitives::{
    AccountId, AssetId, AuditId, Balance, BlockNumber, BoundedStringFact, BoundedStringName,
    CatalogId, ClaimId, ControlPointId, DefinitionId, DefinitionStepIndex, EvidenceId,
    ExtrinsicIndex, FactStringLimit, GroupId, Hash, Index, LeaseId, MemberCount, ModuleIndex,
    Moment, NameLimit, ObservationId, ProcessId, ProposalId, RegistryId, Signature,
};
use sp_api::impl_runtime_apis;
#[cfg(feature = "grandpa_babe")]
use sp_authority_discovery::AuthorityId as AuthorityDiscoveryId;
use sp_core::{
    crypto::KeyTypeId,
    u32_trait::{_1, _2, _3, _4, _5},
    OpaqueMetadata,
};
use sp_inherents::{CheckInherentsResult, InherentData};
#[cfg(feature = "grandpa_babe")]
use sp_runtime::traits::{self, OpaqueKeys, SaturatedConversion};
use sp_runtime::{
    create_runtime_str, generic,
    traits::{AccountIdLookup, BlakeTwo256, Block as BlockT},
    transaction_validity::{TransactionSource, TransactionValidity},
    ApplyExtrinsicResult, FixedPointNumber, ModuleId, Perbill, Percent, Permill, Perquintill,
};
#[cfg(feature = "grandpa_babe")]
use sp_runtime::{
    curve::PiecewiseLinear, impl_opaque_keys, traits::NumberFor,
    transaction_validity::TransactionPriority,
};
use sp_std::prelude::*;
use sp_version::RuntimeVersion;

#[cfg(any(feature = "std", test))]
pub use pallet_staking::StakerStatus;
#[cfg(any(feature = "std", test))]
pub use sp_runtime::BuildStorage;
#[cfg(any(feature = "std", test))]
use sp_version::NativeVersion;

/// Constant values used within the runtime.
use constants::{currency::*, time::*};
#[cfg(feature = "grandpa_babe")]
use sp_runtime::generic::Era;

/// Digest item type.
pub type DigestItem = generic::DigestItem<Hash>;

/// Opaque types. These are used by the CLI to instantiate machinery that don't need to know
/// the specifics of the runtime. They can then be made to be agnostic over specific formats
/// of data like extrinsics, allowing for them to continue syncing the network through upgrades
/// to even the core data structures.
pub mod opaque {
    use super::*;

    pub use sp_runtime::OpaqueExtrinsic as UncheckedExtrinsic;

    /// Opaque block header type.
    pub type Header = generic::Header<BlockNumber, BlakeTwo256>;
    /// Opaque block identifier type.
    pub type BlockId = generic::BlockId<Block>;

    #[cfg(feature = "grandpa_babe")]
    impl_opaque_keys! {
        pub struct SessionKeys {
            pub babe: Babe,
            pub grandpa: Grandpa,
            pub im_online: ImOnline,
            pub authority_discovery: AuthorityDiscovery,
        }
    }
}

pub struct Author;
impl OnUnbalanced<NegativeImbalance> for Author {
    fn on_nonzero_unbalanced(amount: NegativeImbalance) {
        Balances::resolve_creating(&Authorship::author(), amount);
    }
}

pub struct DealWithFees;
impl OnUnbalanced<NegativeImbalance> for DealWithFees {
    fn on_unbalanceds<B>(mut fees_then_tips: impl Iterator<Item = NegativeImbalance>) {
        if let Some(fees) = fees_then_tips.next() {
            let treasury_share = Settings::fee_split_ratio();
            let author_share = 100 - treasury_share;

            let mut split = fees.ration(treasury_share, author_share);
            if let Some(tips) = fees_then_tips.next() {
                // for tips, if any,  (though this can be anything)
                tips.ration_merge_into(treasury_share, author_share, &mut split);
            }
            Treasury::on_unbalanced(split.0);

            Author::on_unbalanced(split.1);
        }
    }
}

/// This runtime version.
pub const VERSION: RuntimeVersion = RuntimeVersion {
    spec_name: create_runtime_str!("borlaug-chain"),
    impl_name: create_runtime_str!("borlaug-chain"),
    authoring_version: 2,
    // Per convention: if the runtime behavior changes, increment spec_version
    // and set impl_version to 0. If only runtime
    // implementation changes and behavior does not, then leave spec_version as
    // is and increment impl_version.
    spec_version: 3,
    impl_version: 0,
    apis: RUNTIME_API_VERSIONS,
    transaction_version: 2,
};

/// The version information used to identify this runtime when compiled natively.
#[cfg(feature = "std")]
pub fn native_version() -> NativeVersion {
    NativeVersion {
        runtime_version: VERSION,
        can_author_with: Default::default(),
    }
}

/// We assume that ~10% of the block weight is consumed by `on_initalize` handlers.
/// This is used to limit the maximal weight of a single extrinsic.
const AVERAGE_ON_INITIALIZE_RATIO: Perbill = Perbill::from_percent(10);
/// We allow `Normal` extrinsics to fill up the block up to 75%, the rest can be used
/// by  Operational  extrinsics.
const NORMAL_DISPATCH_RATIO: Perbill = Perbill::from_percent(75);
/// We allow for 2 seconds of compute with a 6 second average block time.
const MAXIMUM_BLOCK_WEIGHT: Weight = 2 * WEIGHT_PER_SECOND;

parameter_types! {
    pub const Version: RuntimeVersion = VERSION;
    pub const BlockHashCount: BlockNumber = 2400;
    pub RuntimeBlockLength: BlockLength =
    BlockLength::max_with_normal_ratio(5 * 1024 * 1024, NORMAL_DISPATCH_RATIO);
pub RuntimeBlockWeights: BlockWeights = BlockWeights::builder()
    .base_block(BlockExecutionWeight::get())
    .for_class(DispatchClass::all(), |weights| {
        weights.base_extrinsic = ExtrinsicBaseWeight::get();
    })
    .for_class(DispatchClass::Normal, |weights| {
        weights.max_total = Some(NORMAL_DISPATCH_RATIO * MAXIMUM_BLOCK_WEIGHT);
    })
    .for_class(DispatchClass::Operational, |weights| {
        weights.max_total = Some(MAXIMUM_BLOCK_WEIGHT);
        // Operational transactions have some extra reserved space, so that they
        // are included even if block reached `MAXIMUM_BLOCK_WEIGHT`.
        weights.reserved = Some(
            MAXIMUM_BLOCK_WEIGHT - NORMAL_DISPATCH_RATIO * MAXIMUM_BLOCK_WEIGHT
        );
    })
    .avg_block_initialization(AVERAGE_ON_INITIALIZE_RATIO)
    .build_or_panic();
    pub const SS58Prefix: u8 = 42;
}

impl frame_system::Config for Runtime {
    /// The basic call filter to use in dispatchable.
    type BaseCallFilter = ();
    /// Block & extrinsics weights: base values and limits.
    type BlockWeights = RuntimeBlockWeights;
    /// The maximum length of a block (in bytes).
    type BlockLength = RuntimeBlockLength;
    /// The identifier used to distinguish between accounts.
    type AccountId = AccountId;
    /// The aggregated dispatch type that is available for extrinsics.
    type Call = Call;
    /// The lookup mechanism to get account ID from whatever is passed in dispatchers.
    type Lookup = AccountIdLookup<AccountId, ()>;
    /// The index type for storing how many extrinsics an account has signed.
    type Index = Index;
    /// The index type for blocks.
    type BlockNumber = BlockNumber;
    /// The type for hashing blocks and tries.
    type Hash = Hash;
    /// The hashing algorithm used.
    type Hashing = BlakeTwo256;
    /// The header type.
    type Header = generic::Header<BlockNumber, BlakeTwo256>;
    /// The ubiquitous event type.
    type Event = Event;
    /// The ubiquitous origin type.
    type Origin = Origin;
    /// Maximum number of block number to block hash mappings to keep (oldest pruned first).
    type BlockHashCount = BlockHashCount;
    /// The weight of database operations that the runtime can invoke.
    type DbWeight = RocksDbWeight;
    /// Version of the runtime.
    type Version = Version;
    /// Converts a module to the index of the module in `construct_runtime!`.
    ///
    /// This type is being generated by `construct_runtime!`.
    type PalletInfo = PalletInfo;
    /// What to do if a new account is created.
    type OnNewAccount = ();
    /// What to do if an account is fully reaped from the system.
    type OnKilledAccount = ();
    /// The data to be stored in an account.
    type AccountData = pallet_balances::AccountData<Balance>;
    /// Weight information for the extrinsics of this pallet.
    type SystemWeightInfo = ();
    /// This is used as an identifier of the chain. 42 is the generic substrate prefix.
    type SS58Prefix = SS58Prefix;
}
#[cfg(feature = "grandpa_babe")]
parameter_types! {
    pub const EpochDuration: u64 = EPOCH_DURATION_IN_SLOTS;
    pub const ExpectedBlockTime: Moment = MILLISECS_PER_BLOCK;
    pub const ReportLongevity: u64 =
        BondingDuration::get() as u64 * SessionsPerEra::get() as u64 * EpochDuration::get();
}
#[cfg(feature = "grandpa_babe")]
impl pallet_babe::Config for Runtime {
    type EpochDuration = EpochDuration;
    type ExpectedBlockTime = ExpectedBlockTime;
    type EpochChangeTrigger = pallet_babe::ExternalTrigger;

    type KeyOwnerProofSystem = Historical;

    type KeyOwnerProof = <Self::KeyOwnerProofSystem as KeyOwnerProofSystem<(
        KeyTypeId,
        pallet_babe::AuthorityId,
    )>>::Proof;

    type KeyOwnerIdentification = <Self::KeyOwnerProofSystem as KeyOwnerProofSystem<(
        KeyTypeId,
        pallet_babe::AuthorityId,
    )>>::IdentificationTuple;

    type HandleEquivocation =
        pallet_babe::EquivocationHandler<Self::KeyOwnerIdentification, Offences, ReportLongevity>;

    type WeightInfo = ();
}
#[cfg(feature = "grandpa_babe")]
parameter_types! {
    pub const SessionDuration: BlockNumber = EPOCH_DURATION_IN_SLOTS as _;
    pub const ImOnlineUnsignedPriority: TransactionPriority = TransactionPriority::max_value();
    /// We prioritize im-online heartbeats over election solution submission.
    pub const StakingUnsignedPriority: TransactionPriority = TransactionPriority::max_value() / 2;
}
#[cfg(feature = "grandpa_babe")]
impl<LocalCall> frame_system::offchain::CreateSignedTransaction<LocalCall> for Runtime
where
    Call: From<LocalCall>,
{
    fn create_transaction<C: frame_system::offchain::AppCrypto<Self::Public, Self::Signature>>(
        call: Call,
        public: <Signature as traits::Verify>::Signer,
        account: AccountId,
        nonce: Index,
    ) -> Option<(
        Call,
        <UncheckedExtrinsic as traits::Extrinsic>::SignaturePayload,
    )> {
        let tip = 0;
        // take the biggest period possible.
        let period = BlockHashCount::get()
            .checked_next_power_of_two()
            .map(|c| c / 2)
            .unwrap_or(2) as u64;
        let current_block = System::block_number()
            .saturated_into::<u64>()
            // The `System::block_number` is initialized with `n+1`,
            // so the actual block number is `n`.
            .saturating_sub(1);
        let era = Era::mortal(period, current_block);
        let extra = (
            frame_system::CheckSpecVersion::<Runtime>::new(),
            frame_system::CheckTxVersion::<Runtime>::new(),
            frame_system::CheckGenesis::<Runtime>::new(),
            frame_system::CheckEra::<Runtime>::from(era),
            frame_system::CheckNonce::<Runtime>::from(nonce),
            frame_system::CheckWeight::<Runtime>::new(),
            pallet_transaction_payment::ChargeTransactionPayment::<Runtime>::from(tip),
        );
        let raw_payload = SignedPayload::new(call, extra)
            .map_err(|e| {
                debug::warn!("Unable to create signed payload: {:?}", e);
            })
            .ok()?;
        let signature = raw_payload.using_encoded(|payload| C::sign(payload, public))?;
        //TODO: is this correct?
        let address = sp_runtime::MultiAddress::Id(account);
        let (call, extra, _) = raw_payload.deconstruct();
        Some((call, (address, signature, extra)))
    }
}

#[cfg(feature = "grandpa_babe")]
impl frame_system::offchain::SigningTypes for Runtime {
    type Public = <Signature as traits::Verify>::Signer;
    type Signature = Signature;
}
#[cfg(feature = "grandpa_babe")]
impl<C> frame_system::offchain::SendTransactionTypes<C> for Runtime
where
    Call: From<C>,
{
    type Extrinsic = UncheckedExtrinsic;
    type OverarchingCall = Call;
}
#[cfg(feature = "grandpa_babe")]
impl pallet_grandpa::Config for Runtime {
    type Event = Event;
    type Call = Call;

    type KeyOwnerProofSystem = Historical;

    type KeyOwnerProof =
        <Self::KeyOwnerProofSystem as KeyOwnerProofSystem<(KeyTypeId, GrandpaId)>>::Proof;

    type KeyOwnerIdentification = <Self::KeyOwnerProofSystem as KeyOwnerProofSystem<(
        KeyTypeId,
        GrandpaId,
    )>>::IdentificationTuple;

    type HandleEquivocation = pallet_grandpa::EquivocationHandler<
        Self::KeyOwnerIdentification,
        Offences,
        ReportLongevity,
    >;

    type WeightInfo = ();
}

parameter_types! {
    pub const MinimumPeriod: u64 = SLOT_DURATION / 2;
}

impl pallet_timestamp::Config for Runtime {
    /// A timestamp: milliseconds since the unix epoch.
    type Moment = Moment;
    #[cfg(feature = "grandpa_babe")]
    type OnTimestampSet = Babe;
    #[cfg(feature = "instant_seal")]
    type OnTimestampSet = ();
    type MinimumPeriod = MinimumPeriod;
    type WeightInfo = ();
}

parameter_types! {
    pub const UncleGenerations: BlockNumber = 5;
}

impl pallet_authorship::Config for Runtime {
    #[cfg(feature = "grandpa_babe")]
    type FindAuthor = pallet_session::FindAccountFromAuthorIndex<Self, Babe>;
    #[cfg(feature = "instant_seal")]
    type FindAuthor = ();
    type UncleGenerations = UncleGenerations;
    type FilterUncle = ();
    #[cfg(feature = "grandpa_babe")]
    type EventHandler = (Staking, ImOnline);
    #[cfg(feature = "instant_seal")]
    type EventHandler = ();
}

parameter_types! {
    pub const ExistentialDeposit: u128 = 500;
    pub const MaxLocks: u32 = 50;
}

impl pallet_balances::Config for Runtime {
    type MaxLocks = MaxLocks;
    /// The type for recording an account's balance.
    type Balance = Balance;
    /// The ubiquitous event type.
    type Event = Event;
    type DustRemoval = ();
    type ExistentialDeposit = ExistentialDeposit;
    type AccountStore = System;
    type WeightInfo = pallet_balances::weights::SubstrateWeight<Runtime>;
}

parameter_types! {
    pub const TransactionByteFee: Balance = 10 * MILLIGRAM;
    pub const TargetBlockFullness: Perquintill = Perquintill::from_percent(25);
    pub AdjustmentVariable: Multiplier = Multiplier::saturating_from_rational(1, 100_000);
    pub MinimumMultiplier: Multiplier = Multiplier::saturating_from_rational(1, 1_000_000_000u128);
}

impl pallet_transaction_payment::Config for Runtime {
    type OnChargeTransaction = CurrencyAdapter<Balances, DealWithFees>;
    type TransactionByteFee = settings::TransactionByteFeeGet<Runtime>;
    type WeightToFee = settings::CustomizableFee<Runtime>;
    type FeeMultiplierUpdate = ();
    //TODO: put this back. Removed temporarily to make fee analysis easier
    // type FeeMultiplierUpdate =
    //     TargetedFeeAdjustment<Self, TargetBlockFullness, AdjustmentVariable, MinimumMultiplier>;
}

impl pallet_sudo::Config for Runtime {
    type Event = Event;
    type Call = Call;
}
// parameter_types! {
//     pub const CouncilMotionDuration: BlockNumber = 5 * DAYS;
//     pub const CouncilMaxProposals: u32 = 100;
// }

// type GeneralCouncilInstance = collective::Instance1;

// impl collective::Trait<GeneralCouncilInstance> for Runtime {
//     type Origin = Origin;
//     type Proposal = Call;
//     type Event = Event;
//     type MotionDuration = CouncilMotionDuration;
//     type MaxProposals = CouncilMaxProposals;
//     type WeightInfo = ();
// }

// type GeneralCouncilMembershipInstance = membership::Instance1;

// impl membership::Trait<GeneralCouncilMembershipInstance> for Runtime {
//     type Event = Event;
//     type AddOrigin =
//         collective::EnsureProportionMoreThan<_3, _4, AccountId, GeneralCouncilInstance>;
//     type RemoveOrigin =
//         collective::EnsureProportionMoreThan<_3, _4, AccountId, GeneralCouncilInstance>;
//     type SwapOrigin =
//         collective::EnsureProportionMoreThan<_3, _4, AccountId, GeneralCouncilInstance>;
//     type ResetOrigin =
//         collective::EnsureProportionMoreThan<_3, _4, AccountId, GeneralCouncilInstance>;
//     type PrimeOrigin =
//         collective::EnsureProportionMoreThan<_1, _2, AccountId, GeneralCouncilInstance>;
//     type MembershipInitialized = GeneralCouncil;
//     type MembershipChanged = GeneralCouncil;
// }
#[cfg(feature = "grandpa_babe")]
impl_opaque_keys! {
    pub struct SessionKeys {
        pub grandpa: Grandpa,
        pub babe: Babe,
        pub im_online: ImOnline,
        pub authority_discovery: AuthorityDiscovery,
    }
}
#[cfg(feature = "grandpa_babe")]
parameter_types! {
    pub const DisabledValidatorsThreshold: Perbill = Perbill::from_percent(17);
}
#[cfg(feature = "grandpa_babe")]
impl pallet_session::Config for Runtime {
    type Event = Event;
    type ValidatorId = <Self as frame_system::Config>::AccountId;
    type ValidatorIdOf = pallet_staking::StashOf<Self>;
    type ShouldEndSession = Babe;
    type NextSessionRotation = Babe;
    type SessionManager = pallet_session::historical::NoteHistoricalRoot<Self, Staking>;
    type SessionHandler = <SessionKeys as OpaqueKeys>::KeyTypeIdProviders;
    type Keys = SessionKeys;
    type DisabledValidatorsThreshold = DisabledValidatorsThreshold;
    type WeightInfo = pallet_session::weights::SubstrateWeight<Runtime>;
}
#[cfg(feature = "grandpa_babe")]
impl pallet_session::historical::Config for Runtime {
    type FullIdentification = pallet_staking::Exposure<AccountId, Balance>;
    type FullIdentificationOf = pallet_staking::ExposureOf<Runtime>;
}
#[cfg(feature = "grandpa_babe")]
pallet_staking_reward_curve::build! {
    const REWARD_CURVE: PiecewiseLinear<'static> = curve!(
        min_inflation: 0_025_000,
        max_inflation: 0_100_000,
        ideal_stake: 0_500_000,
        falloff: 0_050_000,
        max_piece_count: 40,
        test_precision: 0_005_000,
    );
}
#[cfg(feature = "grandpa_babe")]
parameter_types! {
    pub const SessionsPerEra: sp_staking::SessionIndex = 6;
    pub const BondingDuration: pallet_staking::EraIndex = 24 * 28;
    pub const SlashDeferDuration: pallet_staking::EraIndex = 24 * 7; // 1/4 the bonding duration.
    pub const RewardCurve: &'static PiecewiseLinear<'static> = &REWARD_CURVE;
    pub const MaxNominatorRewardedPerValidator: u32 = 256;
    pub const ElectionLookahead: BlockNumber = EPOCH_DURATION_IN_BLOCKS / 4;
    pub const MaxIterations: u32 = 10;
    // 0.05%. The higher the value, the more strict solution acceptance becomes.
    pub MinSolutionScoreBump: Perbill = Perbill::from_rational_approximation(5u32, 10_000);
    pub OffchainSolutionWeightLimit: Weight = RuntimeBlockWeights::get()
        .get(DispatchClass::Normal)
        .max_extrinsic.expect("Normal extrinsics have a weight limit configured; qed")
        .saturating_sub(BlockExecutionWeight::get());
}
#[cfg(feature = "grandpa_babe")]
impl pallet_staking::Config for Runtime {
    type Currency = Balances;
    type UnixTime = Timestamp;
    type CurrencyToVote = U128CurrencyToVote;
    type RewardRemainder = Treasury;
    type Event = Event;
    type Slash = Treasury; // send the slashed funds to the treasury.
    type Reward = (); // rewards are minted from the void
    type SessionsPerEra = SessionsPerEra;
    type BondingDuration = BondingDuration;
    type SlashDeferDuration = SlashDeferDuration;
    /// A super-majority of the council can cancel the slash.
    type SlashCancelOrigin = EnsureOneOf<
        AccountId,
        EnsureRoot<AccountId>,
        pallet_collective::EnsureProportionAtLeast<_3, _4, AccountId, CouncilCollective>,
    >;
    type SessionInterface = Self;
    type RewardCurve = RewardCurve;
    type NextNewSession = Session;
    type ElectionLookahead = ElectionLookahead;
    type Call = Call;
    type MaxIterations = MaxIterations;
    type MinSolutionScoreBump = MinSolutionScoreBump;
    type MaxNominatorRewardedPerValidator = MaxNominatorRewardedPerValidator;
    type UnsignedPriority = StakingUnsignedPriority;
    // The unsigned solution weight targeted by the OCW. We set it to the maximum possible value of
    // a single extrinsic.
    type OffchainSolutionWeightLimit = OffchainSolutionWeightLimit;
    type WeightInfo = pallet_staking::weights::SubstrateWeight<Runtime>;
}

parameter_types! {
    pub const ProposalBond: Permill = Permill::from_percent(5);
    pub const ProposalBondMinimum: Balance = 1 * GRAM;
    pub const SpendPeriod: BlockNumber = 1 * DAYS;
    pub const Burn: Permill = Permill::from_percent(50);
    pub const TipCountdown: BlockNumber = 1 * DAYS;
    pub const TipFindersFee: Percent = Percent::from_percent(20);
    pub const TipReportDepositBase: Balance = 1 * GRAM;
    pub const DataDepositPerByte: Balance = 10 * MILLIGRAM;
    pub const BountyDepositBase: Balance = 1 * GRAM;
    pub const BountyDepositPayoutDelay: BlockNumber = 1 * DAYS;
    pub const TreasuryModuleId: ModuleId = ModuleId(*b"py/trsry");
    pub const BountyUpdatePeriod: BlockNumber = 14 * DAYS;
    pub const MaximumReasonLength: u32 = 16384;
    pub const BountyCuratorDeposit: Permill = Permill::from_percent(50);
    pub const BountyValueMinimum: Balance = 5 * GRAM;
}

impl pallet_treasury::Config for Runtime {
    type ModuleId = TreasuryModuleId;
    type Currency = Balances;
    type ApproveOrigin = EnsureOneOf<
        AccountId,
        EnsureRoot<AccountId>,
        pallet_collective::EnsureProportionAtLeast<_3, _5, AccountId, CouncilCollective>,
    >;
    type RejectOrigin = EnsureOneOf<
        AccountId,
        EnsureRoot<AccountId>,
        pallet_collective::EnsureProportionMoreThan<_1, _2, AccountId, CouncilCollective>,
    >;
    type Event = Event;
    type OnSlash = ();
    type ProposalBond = ProposalBond;
    type ProposalBondMinimum = ProposalBondMinimum;
    type SpendPeriod = SpendPeriod;
    type Burn = Burn;
    type BurnDestination = ();
    //TODO: is this correct?
    type SpendFunds = ();
    type WeightInfo = pallet_treasury::weights::SubstrateWeight<Runtime>;
}

// parameter_types! {
//     pub const TombstoneDeposit: Balance = deposit(
//         1,
//         sp_std::mem::size_of::<pallet_contracts::ContractInfo<Runtime>>() as u32
//     );
//     pub const DepositPerContract: Balance = TombstoneDeposit::get();
//     pub const DepositPerStorageByte: Balance = deposit(0, 1);
//     pub const DepositPerStorageItem: Balance = deposit(1, 0);
//     pub RentFraction: Perbill = Perbill::from_rational_approximation(1u32, 30 * DAYS);
//     pub const SurchargeReward: Balance = 150 * MILLICENTS;
//     pub const SignedClaimHandicap: u32 = 2;
//     pub const MaxDepth: u32 = 32;
//     pub const MaxValueSize: u32 = 16 * 1024;
//     // The lazy deletion runs inside on_initialize.
//     pub DeletionWeightLimit: Weight = AVERAGE_ON_INITIALIZE_RATIO *
//         RuntimeBlockWeights::get().max_block;
//     // The weight needed for decoding the queue should be less or equal than a fifth
//     // of the overall weight dedicated to the lazy deletion.
//     pub DeletionQueueDepth: u32 = ((DeletionWeightLimit::get() / (
//             <Runtime as pallet_contracts::Config>::WeightInfo::on_initialize_per_queue_item(1) -
//             <Runtime as pallet_contracts::Config>::WeightInfo::on_initialize_per_queue_item(0)
//         )) / 5) as u32;
// }

// impl pallet_contracts::Config for Runtime {
//     type Time = Timestamp;
//     type Randomness = RandomnessCollectiveFlip;
//     type Currency = Balances;
//     type Event = Event;
//     type RentPayment = ();
//     type SignedClaimHandicap = SignedClaimHandicap;
//     type TombstoneDeposit = TombstoneDeposit;
//     type DepositPerContract = DepositPerContract;
//     type DepositPerStorageByte = DepositPerStorageByte;
//     type DepositPerStorageItem = DepositPerStorageItem;
//     type RentFraction = RentFraction;
//     type SurchargeReward = SurchargeReward;
//     type MaxDepth = MaxDepth;
//     type MaxValueSize = MaxValueSize;
//     type WeightPrice = pallet_transaction_payment::Module<Self>;
//     type WeightInfo = pallet_contracts::weights::SubstrateWeight<Self>;
//     type ChainExtension = ();
//     type DeletionQueueDepth = DeletionQueueDepth;
//     type DeletionWeightLimit = DeletionWeightLimit;
// }
#[cfg(feature = "grandpa_babe")]
impl pallet_im_online::Config for Runtime {
    type AuthorityId = ImOnlineId;
    type Event = Event;
    type ValidatorSet = Historical;
    type SessionDuration = SessionDuration;
    #[cfg(feature = "grandpa_babe")]
    type ReportUnresponsiveness = Offences;
    #[cfg(feature = "instant_seal")]
    type ReportUnresponsiveness = ();
    type UnsignedPriority = ImOnlineUnsignedPriority;
    type WeightInfo = pallet_im_online::weights::SubstrateWeight<Runtime>;
}

parameter_types! {
    pub OffencesWeightSoftLimit: Weight = Perbill::from_percent(60) *
        RuntimeBlockWeights::get().max_block;
}
#[cfg(feature = "grandpa_babe")]
impl pallet_offences::Config for Runtime {
    type Event = Event;
    type IdentificationTuple = pallet_session::historical::IdentificationTuple<Self>;
    type OnOffenceHandler = Staking;
    type WeightSoftLimit = OffencesWeightSoftLimit;
}
#[cfg(feature = "grandpa_babe")]
impl pallet_authority_discovery::Config for Runtime {}

parameter_types! {
    pub const CouncilMotionDuration: BlockNumber = 5 * DAYS;
    pub const CouncilMaxProposals: u32 = 100;
    pub const CouncilMaxMembers: u32 = 100;
}

type CouncilCollective = pallet_collective::Instance1;
impl pallet_collective::Config<CouncilCollective> for Runtime {
    type Origin = Origin;
    type Proposal = Call;
    type Event = Event;
    type MotionDuration = CouncilMotionDuration;
    type MaxProposals = CouncilMaxProposals;
    type MaxMembers = CouncilMaxMembers;
    type DefaultVote = pallet_collective::PrimeDefaultVote;
    type WeightInfo = pallet_collective::weights::SubstrateWeight<Runtime>;
}

parameter_types! {
    // One storage item; key size 32, value size 8; .
    pub const ProxyDepositBase: Balance = deposit(1, 8);
    // Additional storage item size of 33 bytes.
    pub const ProxyDepositFactor: Balance = deposit(0, 33);
    pub const MaxProxies: u16 = 32;
    pub const AnnouncementDepositBase: Balance = deposit(1, 8);
    pub const AnnouncementDepositFactor: Balance = deposit(0, 66);
    pub const MaxPending: u16 = 32;
}

/// The type used to represent the kinds of proxying allowed.
#[derive(Copy, Clone, Eq, PartialEq, Ord, PartialOrd, Encode, Decode, RuntimeDebug)]
pub enum ProxyType {
    Any,
    NonTransfer,
    Governance,
    #[cfg(feature = "grandpa_babe")]
    Staking,
}

impl Default for ProxyType {
    fn default() -> Self {
        Self::Any
    }
}
impl InstanceFilter<Call> for ProxyType {
    fn filter(&self, c: &Call) -> bool {
        match self {
            ProxyType::Any => true,
            ProxyType::NonTransfer => !matches!(c, Call::Balances(..)),
            ProxyType::Governance => matches!(c, Call::Council(..) | Call::Treasury(..)),
            #[cfg(feature = "grandpa_babe")]
            ProxyType::Staking => matches!(c, Call::Staking(..)),
        }
    }
    fn is_superset(&self, o: &Self) -> bool {
        match (self, o) {
            (x, y) if x == y => true,
            (ProxyType::Any, _) => true,
            (_, ProxyType::Any) => false,
            (ProxyType::NonTransfer, _) => true,
            _ => false,
        }
    }
}

impl pallet_proxy::Config for Runtime {
    type Event = Event;
    type Call = Call;
    type Currency = Balances;
    type ProxyType = ProxyType;
    type ProxyDepositBase = ProxyDepositBase;
    type ProxyDepositFactor = ProxyDepositFactor;
    type MaxProxies = MaxProxies;
    type WeightInfo = pallet_proxy::weights::SubstrateWeight<Runtime>;
    type MaxPending = MaxPending;
    type CallHasher = BlakeTwo256;
    type AnnouncementDepositBase = AnnouncementDepositBase;
    type AnnouncementDepositFactor = AnnouncementDepositFactor;
}

impl settings::Config for Runtime {
    type Event = Event;
    type WeightInfo = settings::weights::SubstrateWeight<Runtime>;
    type ChangeSettingOrigin = EnsureOneOf<
        AccountId,
        EnsureRoot<AccountId>,
        pallet_collective::EnsureProportionAtLeast<_3, _4, AccountId, CouncilCollective>,
    >;
    type ModuleIndex = ModuleIndex;
    type Currency = Balances;
    type Balance = Balance;
    type ExtrinsicIndex = ExtrinsicIndex;
}

parameter_types! {
    pub const GroupMaxProposals: u32 = 100;
    pub const GroupMaxProposalLength: u32 = 1000;
    pub const GroupMaxMembers: u32 = 100;
    pub const GroupChainLimit: u32 = 100;
}

impl groups::Config for Runtime {
    type Origin = Origin;
    type GroupsOriginByGroupThreshold = groups::EnsureThreshold<Runtime>;
    type GroupsOriginByCallerThreshold = groups::EnsureApproved<Runtime>;
    type GroupsOriginExecuted = groups::EnsureExecuted<Runtime>;
    type GroupsOriginAccountOrThreshold =
        EnsureOneOf<AccountId, EnsureSigned<AccountId>, groups::EnsureThreshold<Runtime>>;
    type GroupsOriginAccountOrApproved =
        EnsureOneOf<AccountId, EnsureSigned<AccountId>, groups::EnsureApproved<Runtime>>;
    type GroupsOriginAccountOrExecuted =
        EnsureOneOf<AccountId, EnsureSigned<AccountId>, groups::EnsureExecuted<Runtime>>;
    type Proposal = Call;
    type GroupId = GroupId;
    type ProposalId = ProposalId;
    type MemberCount = MemberCount;
    type Currency = Balances;
    type Event = Event;
    type MaxProposals = GroupMaxProposals;
    type MaxProposalLength = GroupMaxProposalLength;
    type MaxMembers = GroupMaxMembers;
    type WeightInfo = groups::weights::SubstrateWeight<Runtime>;
    type GetExtrinsicExtraSource = Settings;
    type NameLimit = NameLimit;
    type GroupChainLimit = GroupChainLimit;
}

parameter_types! {
    pub const PropertyLimit: u32 = 1000;
    pub const StatementLimit: u32 = 500;
    pub const ControllerLimit: u32 = 50;
    pub const ClaimConsumerLimit: u32 = 50;
    pub const ClaimIssuerLimit: u32 = 50;
    pub const CatalogDidLimit: u32 = 500;
    pub const BulkDidLimit: u32 = 10000;
}
impl identity::Config for Runtime {
    type CatalogId = CatalogId;
    type ClaimId = ClaimId;
    type Event = Event;
    type WeightInfo = identity::weights::SubstrateWeight<Runtime>;
    type NameLimit = NameLimit;
    type FactStringLimit = FactStringLimit;
    type PropertyLimit = PropertyLimit;
    type StatementLimit = StatementLimit;
    type ControllerLimit = ControllerLimit;
    type ClaimConsumerLimit = ClaimConsumerLimit;
    type ClaimIssuerLimit = ClaimIssuerLimit;
    type CatalogDidLimit = CatalogDidLimit;
    type BulkDidLimit = BulkDidLimit;
}
parameter_types! {
    pub const AssetPropertyLimit: u32 = 500;
    pub const LeaseAssetLimit: u32 = 500;
}
impl asset_registry::Config for Runtime {
    type RegistryId = RegistryId;
    type AssetId = AssetId;
    type LeaseId = LeaseId;
    type Balance = Balance;
    type Event = Event;
    type WeightInfo = asset_registry::weights::SubstrateWeight<Runtime>;
    type NameLimit = NameLimit;
    type FactStringLimit = FactStringLimit;
    type AssetPropertyLimit = AssetPropertyLimit;
    type LeaseAssetLimit = LeaseAssetLimit;
}

parameter_types! {
    pub const MaxLinkRemove: u32 = 50;
}
impl audits::Config for Runtime {
    type AuditId = AuditId;
    type ControlPointId = ControlPointId;
    type EvidenceId = EvidenceId;
    type ObservationId = ObservationId;
    type Event = Event;
    type WeightInfo = audits::weights::SubstrateWeight<Runtime>;
    type NameLimit = NameLimit;
    type MaxLinkRemove = MaxLinkRemove;
}
parameter_types! {
    pub const DefinitionStepLimit: u32 = 500;
    pub const AttributeLimit: u32 = 500;
}
impl provenance::Config for Runtime {
    type RegistryId = primitives::RegistryId;
    type DefinitionId = primitives::DefinitionId;
    type DefinitionStepIndex = primitives::DefinitionStepIndex;
    type ProcessId = primitives::ProcessId;
    type Event = Event;
    type WeightInfo = provenance::weights::SubstrateWeight<Runtime>;
    type NameLimit = NameLimit;
    type FactStringLimit = FactStringLimit;
    type DefinitionStepLimit = DefinitionStepLimit;
    type AttributeLimit = AttributeLimit;
    type GetExtrinsicExtraSource = Settings;
}
#[cfg(feature = "grandpa_babe")]
construct_runtime!(
    pub enum Runtime where
        Block = Block,
        NodeBlock = primitives::Block,
        UncheckedExtrinsic = UncheckedExtrinsic
    {
        System: frame_system::{Module, Call, Config, Storage, Event<T>} ,
        RandomnessCollectiveFlip: pallet_randomness_collective_flip::{Module, Call, Storage},
        Balances: pallet_balances::{Module, Call, Storage, Config<T>, Event<T>},

        Session: pallet_session::{Module, Call, Storage, Event, Config<T>},
        Historical: pallet_session_historical::{Module},
        Staking: pallet_staking::{Module, Call, Config<T>, Storage, Event<T>, ValidateUnsigned},
        Timestamp: pallet_timestamp::{Module, Call, Storage, Inherent},
        Authorship: pallet_authorship::{Module, Call, Storage, Inherent},

        Babe: pallet_babe::{Module, Call, Storage, Config, Inherent, ValidateUnsigned},

        Grandpa: pallet_grandpa::{Module, Call, Storage, Config, Event, ValidateUnsigned},
        TransactionPayment: pallet_transaction_payment::{Module,Call,  Storage},
        Sudo: pallet_sudo::{Module, Call, Config<T>, Storage, Event<T>},
        //BorlaugCommittee
        Council: pallet_collective::<Instance1>::{Module, Call, Storage, Origin<T>, Event<T>, Config<T>},
        Offences: pallet_offences::{Module, Call, Storage, Event},
        Treasury: pallet_treasury::{Module, Call, Storage, Config, Event<T>},
        ImOnline: pallet_im_online::{Module, Call, Storage, Event<T>, ValidateUnsigned, Config<T>},
        AuthorityDiscovery: pallet_authority_discovery::{Module, Call, Config},

        Proxy: pallet_proxy::{Module, Call, Storage, Event<T>},

        // Contracts: pallet_contracts::{Module, Call, Config<T>, Storage, Event<T>},

        // // Governance
        // GeneralCouncil: collective::<Instance1>::{Module, Call, Storage, Origin<T>, Event<T>, Config<T>},
        // GeneralCouncilMembership: membership::<Instance1>::{Module, Call, Storage, Event<T>, Config<T>},

        // BWS Modules

        Groups: groups::{Module, Call, Storage, Origin<T>, Event<T>},
        //Borlaug
        Settings: settings::{Module, Call, Config<T>,Storage, Event<T>},
        Identity: identity::{Module, Call, Storage, Event<T>},
        AssetRegistry: asset_registry::{Module, Call, Storage, Event<T>},
        Audits: audits::{Module, Call, Storage, Event<T>},
        Provenance: provenance::{Module, Call,Storage, Event<T>},
    }
);
#[cfg(feature = "instant_seal")]
construct_runtime!(
    pub enum Runtime where
        Block = Block,
        NodeBlock = primitives::Block,
        UncheckedExtrinsic = UncheckedExtrinsic
    {
        System: frame_system::{Module, Call, Config, Storage, Event<T>},
        RandomnessCollectiveFlip: pallet_randomness_collective_flip::{Module, Call, Storage},
        Balances: pallet_balances::{Module, Call, Storage, Config<T>, Event<T>},



        Timestamp: pallet_timestamp::{Module, Call, Storage, Inherent},
        Authorship: pallet_authorship::{Module, Call, Storage, Inherent},

        TransactionPayment: pallet_transaction_payment::{Module,Call, Storage},
        Sudo: pallet_sudo::{Module, Call, Config<T>, Storage, Event<T>},
        Council: pallet_collective::<Instance1>::{Module, Call, Storage, Origin<T>, Event<T>, Config<T>},

        Treasury: pallet_treasury::{Module, Call, Storage, Config, Event<T>},

        Proxy: pallet_proxy::{Module, Call, Storage, Event<T>},

        // Contracts: pallet_contracts::{Module, Call, Config<T>, Storage, Event<T>},

        // // Governance
        // GeneralCouncil: collective::<Instance1>::{Module, Call, Storage, Origin<T>, Event<T>, Config<T>},
        // GeneralCouncilMembership: membership::<Instance1>::{Module, Call, Storage, Event<T>, Config<T>},

        // BWS Modules

        Groups: groups::{Module, Call, Storage, Origin<T>, Event<T>},
        Settings: settings::{Module, Call, Config<T>, Storage, Event<T>},
        Identity: identity::{Module, Call, Storage, Event<T>},
        AssetRegistry: asset_registry::{Module, Call, Storage, Event<T>},
        Audits: audits::{Module, Call, Storage, Event<T>},
        Provenance: provenance::{Module, Call, Storage, Event<T>},
    }
);

/// The address format for describing accounts.
pub type Address = sp_runtime::MultiAddress<AccountId, ()>;
/// Block header type as expected by this runtime.
pub type Header = generic::Header<BlockNumber, BlakeTwo256>;
/// Block type as expected by this runtime.
pub type Block = generic::Block<Header, UncheckedExtrinsic>;
/// A Block signed with a Justification
pub type SignedBlock = generic::SignedBlock<Block>;
/// BlockId type as expected by this runtime.
pub type BlockId = generic::BlockId<Block>;
/// The SignedExtension to the basic transaction logic.
pub type SignedExtra = (
    frame_system::CheckSpecVersion<Runtime>,
    frame_system::CheckTxVersion<Runtime>,
    frame_system::CheckGenesis<Runtime>,
    frame_system::CheckEra<Runtime>,
    frame_system::CheckNonce<Runtime>,
    frame_system::CheckWeight<Runtime>,
    pallet_transaction_payment::ChargeTransactionPayment<Runtime>,
);

/// The payload being signed in transactions.
pub type SignedPayload = generic::SignedPayload<Call, SignedExtra>;

type NegativeImbalance = <Balances as Currency<AccountId>>::NegativeImbalance;
/// Unchecked extrinsic type as expected by this runtime.
pub type UncheckedExtrinsic = generic::UncheckedExtrinsic<Address, Call, Signature, SignedExtra>;
/// Extrinsic type that has already been checked.
pub type CheckedExtrinsic = generic::CheckedExtrinsic<AccountId, Call, SignedExtra>;

/// Executive: handles dispatch to the various modules.
pub type Executive = frame_executive::Executive<
    Runtime,
    Block,
    frame_system::ChainContext<Runtime>,
    Runtime,
    AllModules,
>;

impl_runtime_apis! {
    impl sp_api::Core<Block> for Runtime {
        fn version() -> RuntimeVersion {
            VERSION
        }

        fn execute_block(block: Block) {
            Executive::execute_block(block)
        }

        fn initialize_block(header: &<Block as BlockT>::Header) {
            Executive::initialize_block(header)
        }
    }

    impl sp_api::Metadata<Block> for Runtime {
        fn metadata() -> OpaqueMetadata {
            Runtime::metadata().into()
        }
    }

    impl sp_block_builder::BlockBuilder<Block> for Runtime {
        fn apply_extrinsic(extrinsic: <Block as BlockT>::Extrinsic) -> ApplyExtrinsicResult {
            Executive::apply_extrinsic(extrinsic)
        }

        fn finalize_block() -> <Block as BlockT>::Header {
            Executive::finalize_block()
        }

        fn inherent_extrinsics(data: InherentData) -> Vec<<Block as BlockT>::Extrinsic> {
            data.create_extrinsics()
        }

        fn check_inherents(block: Block, data: InherentData) -> CheckInherentsResult {
            data.check_extrinsics(&block)
        }

        fn random_seed() -> <Block as BlockT>::Hash {
            RandomnessCollectiveFlip::random_seed()
        }
    }

    impl sp_transaction_pool::runtime_api::TaggedTransactionQueue<Block> for Runtime {
        fn validate_transaction(source: TransactionSource,tx: <Block as BlockT>::Extrinsic) -> TransactionValidity {
            Executive::validate_transaction(source,tx)
        }
    }


    impl sp_offchain::OffchainWorkerApi<Block> for Runtime {
        fn offchain_worker(header: &<Block as BlockT>::Header) {
            Executive::offchain_worker(header)
        }
    }

    #[cfg(feature = "grandpa_babe")]
    impl fg_primitives::GrandpaApi<Block> for Runtime {
        fn grandpa_authorities() -> GrandpaAuthorityList {
            Grandpa::grandpa_authorities()
        }

        fn submit_report_equivocation_unsigned_extrinsic(
            equivocation_proof: fg_primitives::EquivocationProof<
                <Block as BlockT>::Hash,
                NumberFor<Block>,
            >,
            key_owner_proof: fg_primitives::OpaqueKeyOwnershipProof,
        ) -> Option<()> {
            let key_owner_proof = key_owner_proof.decode()?;

            Grandpa::submit_unsigned_equivocation_report(
                equivocation_proof,
                key_owner_proof,
            )
        }

        fn generate_key_ownership_proof(
            _set_id: fg_primitives::SetId,
            authority_id: GrandpaId,
        ) -> Option<fg_primitives::OpaqueKeyOwnershipProof> {
            use codec::Encode;

            Historical::prove((fg_primitives::KEY_TYPE, authority_id))
                .map(|p| p.encode())
                .map(fg_primitives::OpaqueKeyOwnershipProof::new)
        }
    }
    #[cfg(feature = "grandpa_babe")]
    impl sp_consensus_babe::BabeApi<Block> for Runtime {
        fn configuration() -> sp_consensus_babe::BabeGenesisConfiguration {
            // The choice of `c` parameter (where `1 - c` represents the
            // probability of a slot being empty), is done in accordance to the
            // slot duration and expected target block time, for safely
            // resisting network delays of maximum two seconds.
            // <https://research.web3.foundation/en/latest/polkadot/BABE/Babe/#6-practical-results>
            sp_consensus_babe::BabeGenesisConfiguration {
                slot_duration: Babe::slot_duration(),
                epoch_length: EpochDuration::get(),
                c: PRIMARY_PROBABILITY,
                genesis_authorities: Babe::authorities(),
                randomness: Babe::randomness(),
                allowed_slots: sp_consensus_babe::AllowedSlots::PrimaryAndSecondaryPlainSlots,
            }
        }

        fn current_epoch_start() -> sp_consensus_babe::Slot {
            Babe::current_epoch_start()
        }

        fn current_epoch() -> sp_consensus_babe::Epoch {
            Babe::current_epoch()
        }

        fn next_epoch() -> sp_consensus_babe::Epoch {
            Babe::next_epoch()
        }

        fn generate_key_ownership_proof(
            _slot: sp_consensus_babe::Slot,
            authority_id: sp_consensus_babe::AuthorityId,
        ) -> Option<sp_consensus_babe::OpaqueKeyOwnershipProof> {
            use codec::Encode;

            Historical::prove((sp_consensus_babe::KEY_TYPE, authority_id))
                .map(|p| p.encode())
                .map(sp_consensus_babe::OpaqueKeyOwnershipProof::new)
        }

        fn submit_report_equivocation_unsigned_extrinsic(
            equivocation_proof: sp_consensus_babe::EquivocationProof<<Block as BlockT>::Header>,
            key_owner_proof: sp_consensus_babe::OpaqueKeyOwnershipProof,
        ) -> Option<()> {
            let key_owner_proof = key_owner_proof.decode()?;

            Babe::submit_unsigned_equivocation_report(
                equivocation_proof,
                key_owner_proof,
            )
        }
    }
    #[cfg(feature = "grandpa_babe")]
    impl sp_authority_discovery::AuthorityDiscoveryApi<Block> for Runtime {
        fn authorities() -> Vec<AuthorityDiscoveryId> {
            AuthorityDiscovery::authorities()
        }
    }

    impl frame_system_rpc_runtime_api::AccountNonceApi<Block, AccountId, Index> for Runtime {
        fn account_nonce(account: AccountId) -> Index {
            System::account_nonce(account)
        }
    }





//     impl pallet_contracts_rpc_runtime_api::ContractsApi<Block, AccountId, Balance, BlockNumber>
//     for Runtime
// {
//     fn call(
//         origin: AccountId,
//         dest: AccountId,
//         value: Balance,
//         gas_limit: u64,
//         input_data: Vec<u8>,
//     ) -> pallet_contracts_primitives::ContractExecResult {
//         Contracts::bare_call(origin, dest, value, gas_limit, input_data)
//     }

//     fn get_storage(
//         address: AccountId,
//         key: [u8; 32],
//     ) -> pallet_contracts_primitives::GetStorageResult {
//         Contracts::get_storage(address, key)
//     }

//     fn rent_projection(
//         address: AccountId,
//     ) -> pallet_contracts_primitives::RentProjectionResult<BlockNumber> {
//         Contracts::rent_projection(address)
//     }
// }


    impl groups_runtime_api::GroupsApi<Block,AccountId,GroupId,MemberCount,ProposalId,Hash,BoundedStringName> for Runtime {
        fn member_of(account_id:AccountId) -> Vec<GroupId>  {
            Groups::member_of(account_id)
        }
        fn is_member(group_id:GroupId,account_id:AccountId) -> bool  {
            Groups::is_member(group_id,&account_id)
        }
        fn get_group_account(group_id:GroupId) -> Option<AccountId>  {
            Groups::get_group_account(group_id)
        }
        fn get_group(group_id:GroupId) -> Option<(Group<GroupId, AccountId, MemberCount,BoundedStringName>,Vec<(AccountId, MemberCount)>)>{
            Groups::get_group(group_id)
        }
        fn get_sub_groups(group_id:GroupId) -> Vec<(GroupId,Group<GroupId, AccountId, MemberCount,BoundedStringName>,Vec<(AccountId, MemberCount)>)>{
            Groups::get_sub_groups(group_id)
        }
        fn get_proposal(group_id:GroupId,proposal_id:ProposalId) ->Option<(Hash,u32)>{
            Groups::get_proposal(group_id,proposal_id)
        }
        fn get_proposals(group_id:GroupId) -> Vec<(ProposalId, Hash,u32)>{
            Groups::get_proposals(group_id)
        }
        fn get_voting(group_id:GroupId, proposal:ProposalId) -> Option<Votes<AccountId, MemberCount>>{
            Groups::get_voting(group_id, proposal)
        }
    }

    impl asset_registry_runtime_api::AssetRegistryApi<Block,AccountId,ProposalId,RegistryId,AssetId,LeaseId,Moment,Balance,BoundedStringName,BoundedStringFact> for Runtime {
        fn get_registries(did: Did) -> Vec<(RegistryId,Registry<BoundedStringName>)>  {
            AssetRegistry::get_registries(did)
        }

        fn get_registry(did: Did,registry_id:RegistryId) -> Option<Registry<BoundedStringName>>{
            AssetRegistry::get_registry(did,registry_id)
        }

        fn get_assets(registry_id:RegistryId) -> Vec<(AssetId,Asset<Moment,Balance,BoundedStringName,BoundedStringFact>)>{
            AssetRegistry::get_assets(registry_id)
        }

        fn get_asset(registry_id:RegistryId, asset_id:AssetId) -> Option<Asset<Moment,Balance,BoundedStringName,BoundedStringFact>>{
            AssetRegistry::get_asset(registry_id,asset_id)
        }

        fn get_leases(lessor: Did) -> Vec<(LeaseId,LeaseAgreement<ProposalId,RegistryId,AssetId,Moment,BoundedStringName>)>{
            AssetRegistry::get_leases(lessor)
        }

        fn get_lease(lessor: Did, lease_id:LeaseId) -> Option<LeaseAgreement<ProposalId,RegistryId,AssetId,Moment,BoundedStringName>>{
            AssetRegistry::get_lease(lessor,lease_id)
        }

        fn get_lease_allocations(registry_id:RegistryId, asset_id:AssetId) -> Option<Vec<(LeaseId, u64, Moment)>>{
            AssetRegistry::get_lease_allocations(registry_id,asset_id)
        }

    }

    impl provenance_runtime_api::ProvenanceApi<Block,AccountId,RegistryId,DefinitionId,ProcessId, MemberCount,DefinitionStepIndex,BoundedStringName,BoundedStringFact> for Runtime {
        fn get_registries(account_id: AccountId) -> Vec<(RegistryId,Registry<BoundedStringName>)>  {
            Provenance::get_registries(account_id)
        }
        fn get_registry(account_id: AccountId,registry_id:RegistryId) ->Option<Registry<BoundedStringName>>  {
            Provenance::get_registry(account_id,registry_id)
        }
        fn get_definitions(registry_id:RegistryId) -> Vec<(DefinitionId,Definition<BoundedStringName>)>  {
            Provenance::get_definitions(registry_id)
        }
        fn get_definition(registry_id:RegistryId,definition_id:DefinitionId) -> Option<Definition<BoundedStringName>>  {
            Provenance::get_definition(registry_id,definition_id)
        }
        fn get_definition_step(registry_id:RegistryId,definition_id:DefinitionId,step_index: DefinitionStepIndex) -> Option<DefinitionStep<AccountId, MemberCount,BoundedStringName>>  {
            Provenance::get_definition_step(registry_id,definition_id,step_index)
        }
        fn get_definition_steps(registry_id:RegistryId,definition_id:DefinitionId) -> Vec<(DefinitionStepIndex,DefinitionStep<AccountId, MemberCount,BoundedStringName>)>  {
            Provenance::get_definition_steps(registry_id,definition_id)
        }
        fn get_available_definitions(account_id:AccountId) -> Vec<(RegistryId,DefinitionId,Definition<BoundedStringName>)>   {
            Provenance::get_available_definitions(account_id)
        }
        fn get_processes(registry_id:RegistryId,definition_id:DefinitionId) -> Vec<(ProcessId,Process<BoundedStringName>)>  {
            Provenance::get_processes(registry_id,definition_id)
        }
        fn get_process(registry_id:RegistryId,definition_id:DefinitionId,process_id:ProcessId) -> Option<Process<BoundedStringName>>  {
            Provenance::get_process(registry_id,definition_id,process_id)
        }
        fn get_processes_for_attestor_by_status(account_id: AccountId,status: ProcessStatus) -> Vec<(RegistryId,DefinitionId,ProcessId,Process<BoundedStringName>)>  {
            Provenance::get_processes_for_attestor_by_status(account_id,status)
        }
        fn get_processes_for_attestor_pending(account_id: AccountId) -> Vec<(RegistryId,DefinitionId,ProcessId,Process<BoundedStringName>)>  {
            Provenance::get_processes_for_attestor_pending(account_id)
        }
        fn get_process_steps(registry_id:RegistryId,definition_id:DefinitionId,process_id:ProcessId) -> Vec<ProcessStep<BoundedStringName,BoundedStringFact>>  {
            Provenance::get_process_steps(registry_id,definition_id,process_id)
        }
        fn get_process_step(registry_id:RegistryId,definition_id:DefinitionId,process_id:ProcessId,definition_step_index:DefinitionStepIndex) -> Option<ProcessStep<BoundedStringName,BoundedStringFact>>  {
            Provenance::get_process_step(registry_id,definition_id,process_id,definition_step_index)
        }
    }
    impl identity_runtime_api::IdentityApi<Block,AccountId,CatalogId,ClaimId,MemberCount,Moment,BoundedStringName,BoundedStringFact> for Runtime {
        fn get_catalogs(account_id:AccountId) -> Vec<CatalogId> {
            Identity::get_catalogs(account_id)
        }
        fn get_dids_in_catalog(catalog_id:CatalogId) -> Vec<Did>  {
            Identity::get_dids_in_catalog(catalog_id)
        }
        fn get_did_in_catalog(catalog_id:CatalogId,did:Did) -> Option<( DidDocument<AccountId>,Vec<DidProperty<BoundedStringName,BoundedStringFact>>,Vec<AccountId>)>  {
            Identity::get_did_in_catalog(catalog_id,did)
        }
        fn get_did(did:Did) -> Option<(DidDocument<AccountId>,Vec<DidProperty<BoundedStringName,BoundedStringFact>>,Vec<AccountId>)>  {
            Identity::get_did(did)
        }
        fn get_dids_by_subject( subject: AccountId) -> Vec<Did>  {
            Identity::get_dids_by_subject(subject)
        }
        fn get_dids_by_controller( controller: AccountId) -> Vec<Did>  {
            Identity::get_dids_by_controller(controller)
        }
        fn get_claims( did: Did) -> Vec<(ClaimId, Claim<AccountId,MemberCount,Moment,BoundedStringName,BoundedStringFact>)>  {
            Identity::get_claims(did)
        }
        fn get_claim(did: Did, claim_id:ClaimId) -> Option<Claim<AccountId,MemberCount,Moment,BoundedStringName, BoundedStringFact>>{
            Identity::get_claim(did,claim_id)
        }
        fn get_claim_consumers(did: Did) -> Vec<(AccountId,Moment)>{Identity::get_claim_consumers(did)}
        fn get_claim_issuers(did: Did) -> Vec<(AccountId,Moment)>{Identity::get_claim_issuers(did)}
        fn get_dids_by_consumer(consumer:AccountId) -> Vec<(Did,Moment)>{Identity::get_dids_by_consumer(consumer)}
        fn get_dids_by_issuer(issuer:AccountId) -> Vec<(Did,Moment)>{Identity::get_dids_by_issuer(issuer)}
        fn get_outstanding_claims(consumer:AccountId) -> Vec<(Did,Moment)>{Identity::get_outstanding_claims(consumer)}
        fn get_outstanding_attestations(issuer:AccountId) -> Vec<(Did,Moment)>{Identity::get_outstanding_attestations(issuer)}
    }

    impl audits_runtime_api::AuditsApi<Block,AccountId,ProposalId,AuditId,ControlPointId,EvidenceId,ObservationId,BoundedStringName> for Runtime {
        fn get_audits_by_creator(account_id: AccountId) -> Vec<(AuditId,Audit<AccountId,ProposalId>)>{
            Audits::get_audits_by_creator(account_id)
        }
        fn get_audits_by_auditing_org(account_id: AccountId) -> Vec<(AuditId,Audit<AccountId,ProposalId>)>{
            Audits::get_audits_by_auditing_org(account_id)
        }
        fn get_audits_by_auditors(account_id: AccountId) -> Vec<(AuditId,Audit<AccountId,ProposalId>)>{
            Audits::get_audits_by_auditors(account_id)
        }
        fn get_linked_audits(audit_id:AuditId) -> Vec<(AuditId,Audit<AccountId,ProposalId>)>{
            Audits::get_linked_audits(audit_id)
        }
        fn get_audit(audit_id:AuditId) -> Option<Audit<AccountId,ProposalId>>{
            Audits::get_audit(audit_id)
        }
        fn get_audit_by_proposal(proposal_id:ProposalId) -> Option<(AuditId,Audit<AccountId,ProposalId>)>{
            Audits::get_audit_by_proposal(proposal_id)
        }
        fn get_observation(audit_id:AuditId,control_point_id:ControlPointId,observation_id:ObservationId)->Option<Observation>{
            Audits::get_observation(audit_id,control_point_id,observation_id)
        }
        fn get_observation_by_proposal(proposal_id: ProposalId)->Option<(ObservationId,Observation)>{
            Audits::get_observation_by_proposal(proposal_id)
        }
        fn get_observation_by_control_point(audit_id:AuditId,control_point_id:ControlPointId)->Vec<(ObservationId,Observation)>{
            Audits::get_observation_by_control_point(audit_id,control_point_id)
        }
        fn get_evidence(audit_id:AuditId,evidence_id:EvidenceId)->Option<Evidence<ProposalId,BoundedStringName>>{
            Audits::get_evidence(audit_id,evidence_id)
        }
        fn get_evidence_by_audit(audit_id:AuditId)->Vec<(EvidenceId,Evidence<ProposalId,BoundedStringName>)>{
            Audits::get_evidence_by_audit(audit_id)
        }
<<<<<<< HEAD
        fn get_evidence_by_proposal(proposal_id:ProposalId)->Option<(EvidenceId,Evidence<ProposalId,BoundedStringName>)>{
            Audits::get_evidence_by_proposal(proposal_id)
=======

        fn get_evidence_by_proposal(audit_id: AuditId,proposal_id:ProposalId)->Option<(EvidenceId,Evidence<ProposalId,BoundedStringName>)>{
            Audits::get_evidence_by_proposal(audit_id,proposal_id)
>>>>>>> b7b4b2b8
        }
        fn get_evidence_links_by_evidence(evidence_id:EvidenceId)->Vec<ObservationId>{
            Audits::get_evidence_links_by_evidence(evidence_id)
        }
        fn get_evidence_links_by_observation(observation_id:ObservationId)->Vec<EvidenceId>{
            Audits::get_evidence_links_by_observation(observation_id)
        }
    }

    impl settings_runtime_api::SettingsApi<Block,ModuleIndex,ExtrinsicIndex,Balance> for Runtime {
        fn get_weight_to_fee_coefficients() -> Vec<(u64, Perbill, bool, u8)>{
            Settings::get_weight_to_fee_coefficients()
        }

        fn get_transaction_byte_fee() -> Balance{
            Settings::get_transaction_byte_fee()
        }

        fn get_fee_split_ratio() -> u32 {
            Settings::get_fee_split_ratio()
        }
        fn get_extrinsic_extra(module_index:ModuleIndex,extrinsic_index:ExtrinsicIndex) ->   Option<Balance>{
            Settings::get_extrinsic_extra(module_index,extrinsic_index)
        }
        fn get_extrinsic_extras() ->  Vec<(ModuleIndex,Vec<(ExtrinsicIndex,Balance)>)> {
            Settings::get_extrinsic_extras()
        }
    }
    impl pallet_transaction_payment_rpc_runtime_api::TransactionPaymentApi<Block, Balance> for Runtime {
        fn query_info(
            uxt: <Block as BlockT>::Extrinsic,
            len: u32,
        ) -> pallet_transaction_payment_rpc_runtime_api::RuntimeDispatchInfo<Balance> {
            TransactionPayment::query_info(uxt, len)
        }
        fn query_fee_details(
            uxt: <Block as BlockT>::Extrinsic,
            len: u32,
        ) -> pallet_transaction_payment::FeeDetails<Balance> {
            TransactionPayment::query_fee_details(uxt, len)
        }
    }


    impl sp_session::SessionKeys<Block> for Runtime {
        #[allow(unused_variables)]
        fn generate_session_keys(seed: Option<Vec<u8>>) -> Vec<u8> {
            #[cfg(feature = "grandpa_babe")]
            {
                opaque::SessionKeys::generate(seed)
            }
            #[cfg(feature = "instant_seal")]
            {
            Vec::new()
            }
        }
        #[allow(unused_variables)]
        fn decode_session_keys(
            encoded: Vec<u8>,
        ) -> Option<Vec<(Vec<u8>, KeyTypeId)>> {
            #[cfg(feature = "grandpa_babe")]
            {
            opaque::SessionKeys::decode_into_raw_public_keys(&encoded)
            }
            #[cfg(feature = "instant_seal")]
            {
            None
            }
        }
    }

    #[cfg(feature = "runtime-benchmarks")]
    impl frame_benchmarking::Benchmark<Block> for Runtime {
        fn dispatch_benchmark(
            config: frame_benchmarking::BenchmarkConfig
        ) -> Result<Vec<frame_benchmarking::BenchmarkBatch>, sp_runtime::RuntimeString> {
            use frame_benchmarking::{Benchmarking, BenchmarkBatch, add_benchmark, TrackedStorageKey};

            use frame_system_benchmarking::Module as SystemBench;
            impl frame_system_benchmarking::Config for Runtime {}

            let whitelist: Vec<TrackedStorageKey> = vec![
                // Block Number
                hex_literal::hex!("26aa394eea5630e07c48ae0c9558cef702a5c1b19ab7a04f536c519aca4983ac").to_vec().into(),
                // Total Issuance
                hex_literal::hex!("c2261276cc9d1f8598ea4b6a74b15c2f57c875e4cff74148e4628f264b974c80").to_vec().into(),
                // Execution Phase
                hex_literal::hex!("26aa394eea5630e07c48ae0c9558cef7ff553b5a9862a516939d82b3d3d8661a").to_vec().into(),
                // Event Count
                hex_literal::hex!("26aa394eea5630e07c48ae0c9558cef70a98fdbe9ce6c55837576c60c7af3850").to_vec().into(),
                // System Events
                hex_literal::hex!("26aa394eea5630e07c48ae0c9558cef780d41e5e16056765bc8461851072c9d7").to_vec().into(),
            ];

            let mut batches = Vec::<BenchmarkBatch>::new();
            let params = (&config, &whitelist);

            add_benchmark!(params, batches, frame_system, SystemBench::<Runtime>);
            add_benchmark!(params, batches, pallet_balances, Balances);
            add_benchmark!(params, batches, pallet_timestamp, Timestamp);

            add_benchmark!(params, batches, pallet_groups, Groups);
            add_benchmark!(params, batches, pallet_identity, Identity);
            add_benchmark!(params, batches, pallet_audits, Audits);
            add_benchmark!(params, batches, pallet_provenance, Provenance);
            add_benchmark!(params, batches, pallet_asset_registry, AssetRegistry);
            add_benchmark!(params, batches, pallet_settings, Settings);

            if batches.is_empty() { return Err("Benchmark not found for this pallet.".into()) }
            Ok(batches)
        }
    }
}
<|MERGE_RESOLUTION|>--- conflicted
+++ resolved
@@ -1363,14 +1363,10 @@
         fn get_evidence_by_audit(audit_id:AuditId)->Vec<(EvidenceId,Evidence<ProposalId,BoundedStringName>)>{
             Audits::get_evidence_by_audit(audit_id)
         }
-<<<<<<< HEAD
+
         fn get_evidence_by_proposal(proposal_id:ProposalId)->Option<(EvidenceId,Evidence<ProposalId,BoundedStringName>)>{
             Audits::get_evidence_by_proposal(proposal_id)
-=======
-
-        fn get_evidence_by_proposal(audit_id: AuditId,proposal_id:ProposalId)->Option<(EvidenceId,Evidence<ProposalId,BoundedStringName>)>{
-            Audits::get_evidence_by_proposal(audit_id,proposal_id)
->>>>>>> b7b4b2b8
+
         }
         fn get_evidence_links_by_evidence(evidence_id:EvidenceId)->Vec<ObservationId>{
             Audits::get_evidence_links_by_evidence(evidence_id)
@@ -1483,4 +1479,4 @@
             Ok(batches)
         }
     }
-}
+}