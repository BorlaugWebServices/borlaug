--- conflicted
+++ resolved
@@ -28,11 +28,8 @@
 
         fn get_definition(registry_id:RegistryId,definition_id:DefinitionId) -> Option<Definition<BoundedStringName>>;
 
-<<<<<<< HEAD
         fn get_definition_step(registry_id:RegistryId,definition_id:DefinitionId,step_index: DefinitionStepIndex) -> Option<DefinitionStep<AccountId,MemberCount,BoundedStringName>>;
 
-=======
->>>>>>> b7b4b2b8
         fn get_definition_steps(registry_id:RegistryId,definition_id:DefinitionId) -> Vec<(DefinitionStepIndex,DefinitionStep<AccountId,MemberCount,BoundedStringName>)>;
 
         fn get_available_definitions(account_id: AccountId) -> Vec<(RegistryId,DefinitionId,Definition<BoundedStringName>)>;
@@ -51,4 +48,4 @@
 
 
     }
-}
+}