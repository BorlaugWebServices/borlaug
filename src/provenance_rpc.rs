use crate::identity_rpc::FactResponse;
use codec::Codec;
use jsonrpc_core::{Error as RpcError, ErrorCode, Result};
use jsonrpc_derive::rpc;
use pallet_primitives::{
    Definition, DefinitionStep, Process, ProcessStatus, ProcessStep, Registry,
};
use provenance_runtime_api::ProvenanceApi as ProvenanceRuntimeApi;
use serde::{Deserialize, Serialize};
use sp_api::ProvideRuntimeApi;
use sp_blockchain::HeaderBackend;
use sp_runtime::{generic::BlockId, traits::Block as BlockT};
use std::sync::Arc;

#[rpc]
pub trait ProvenanceApi<
    BlockHash,
    AccountId,
    RegistryId,
    DefinitionId,
    ProcessId,
    MemberCount,
    DefinitionStepIndex,
>
{
    #[rpc(name = "get_definition_registries")]
    fn get_registries(
        &self,
        account_id: AccountId,
        at: Option<BlockHash>,
    ) -> Result<Vec<RegistryResponse<RegistryId>>>;

    #[rpc(name = "get_definition_registry")]
    fn get_registry(
        &self,
        account_id: AccountId,
        registry_id: RegistryId,
        at: Option<BlockHash>,
    ) -> Result<RegistryResponse<RegistryId>>;

    #[rpc(name = "get_definitions")]
    fn get_definitions(
        &self,
        registry_id: RegistryId,
        at: Option<BlockHash>,
    ) -> Result<
        Vec<
            DefinitionResponse<
                AccountId,
                RegistryId,
                DefinitionId,
                MemberCount,
                DefinitionStepIndex,
            >,
        >,
    >;

    #[rpc(name = "get_definition")]
    fn get_definition(
        &self,
        registry_id: RegistryId,
        definition_id: DefinitionId,
        at: Option<BlockHash>,
    ) -> Result<
        DefinitionResponse<AccountId, RegistryId, DefinitionId, MemberCount, DefinitionStepIndex>,
    >;

<<<<<<< HEAD
    #[rpc(name = "get_definition_step")]
    fn get_definition_step(
        &self,
        registry_id: RegistryId,
        definition_id: DefinitionId,
        step_index: DefinitionStepIndex,
        at: Option<BlockHash>,
    ) -> Result<DefinitionStepResponse<AccountId, MemberCount, DefinitionStepIndex>>;

=======
>>>>>>> b7b4b2b8
    #[rpc(name = "get_available_definitions")]
    fn get_available_definitions(
        &self,
        account_id: AccountId,
        at: Option<BlockHash>,
    ) -> Result<
        Vec<
            DefinitionResponse<
                AccountId,
                RegistryId,
                DefinitionId,
                MemberCount,
                DefinitionStepIndex,
            >,
        >,
    >;

    #[rpc(name = "get_processes")]
    fn get_processes(
        &self,
        registry_id: RegistryId,
        definition_id: DefinitionId,
        at: Option<BlockHash>,
    ) -> Result<Vec<ProcessResponse<RegistryId, DefinitionId, ProcessId>>>;

    #[rpc(name = "get_process")]
    fn get_process(
        &self,
        registry_id: RegistryId,
        definition_id: DefinitionId,
        process_id: ProcessId,
        at: Option<BlockHash>,
    ) -> Result<ProcessResponse<RegistryId, DefinitionId, ProcessId>>;

    #[rpc(name = "get_processes_for_attestor_by_status")]
    fn get_processes_for_attestor_by_status(
        &self,
        account_id: AccountId,
        status: String,
        at: Option<BlockHash>,
    ) -> Result<Vec<ProcessResponse<RegistryId, DefinitionId, ProcessId>>>;

    #[rpc(name = "get_processes_for_attestor_pending")]
    fn get_processes_for_attestor_pending(
        &self,
        account_id: AccountId,
        at: Option<BlockHash>,
    ) -> Result<Vec<ProcessResponse<RegistryId, DefinitionId, ProcessId>>>;

    #[rpc(name = "get_process_step")]
    fn get_process_step(
        &self,
        registry_id: RegistryId,
        definition_id: DefinitionId,
        process_id: ProcessId,
        definition_step_index: DefinitionStepIndex,
        at: Option<BlockHash>,
    ) -> Result<ProcessStepResponse>;
}

#[derive(Serialize, Deserialize)]
pub struct RegistryResponse<RegistryId> {
    pub registry_id: RegistryId,
    pub name: String,
}

impl<RegistryId, BoundedStringName> From<(RegistryId, Registry<BoundedStringName>)>
    for RegistryResponse<RegistryId>
where
    BoundedStringName: Into<Vec<u8>>,
{
    fn from((registry_id, registry): (RegistryId, Registry<BoundedStringName>)) -> Self {
        RegistryResponse {
            registry_id,
            name: String::from_utf8_lossy(&registry.name.into()).to_string(),
        }
    }
}

#[derive(Serialize, Deserialize)]
pub struct DefinitionResponse<AccountId, RegistryId, DefinitionId, MemberCount, DefinitionStepIndex>
{
    pub registry_id: RegistryId,
    pub definition_id: DefinitionId,
    pub name: String,
    pub status: String,
    pub definition_steps:
        Option<Vec<DefinitionStepResponse<AccountId, MemberCount, DefinitionStepIndex>>>,
}

impl<AccountId, RegistryId, DefinitionId, MemberCount, DefinitionStepIndex, BoundedStringName>
    From<(
        RegistryId,
        DefinitionId,
        Definition<BoundedStringName>,
        Option<
            Vec<(
                DefinitionStepIndex,
                DefinitionStep<AccountId, MemberCount, BoundedStringName>,
            )>,
        >,
    )> for DefinitionResponse<AccountId, RegistryId, DefinitionId, MemberCount, DefinitionStepIndex>
where
    BoundedStringName: Into<Vec<u8>>,
{
    fn from(
        (registry_id, definition_id, definition, definition_steps): (
            RegistryId,
            DefinitionId,
            Definition<BoundedStringName>,
            Option<
                Vec<(
                    DefinitionStepIndex,
                    DefinitionStep<AccountId, MemberCount, BoundedStringName>,
                )>,
            >,
        ),
    ) -> Self {
        DefinitionResponse {
            registry_id,
            definition_id,
            name: String::from_utf8_lossy(&definition.name.into()).to_string(),
            status: match definition.status {
                pallet_primitives::DefinitionStatus::Creating => "Creating".to_string(),
                pallet_primitives::DefinitionStatus::Active => "Active".to_string(),
                pallet_primitives::DefinitionStatus::Inactive => "Inactive".to_string(),
            },
            definition_steps: definition_steps.map(|definition_steps| {
                definition_steps
                    .into_iter()
<<<<<<< HEAD
                    .map(|(definition_step_index, definition_step)| {
                        (definition_step_index, definition_step).into()
                    })
=======
                    .map(
                        |(definition_step_index, definition_step)| DefinitionStepResponse {
                            definition_step_index,
                            name: String::from_utf8_lossy(&definition_step.name.into()).to_string(),
                            attestor: definition_step.attestor,
                            threshold: definition_step.threshold,
                        },
                    )
>>>>>>> b7b4b2b8
                    .collect()
            }),
        }
    }
}

#[derive(Serialize, Deserialize)]
pub struct DefinitionStepResponse<AccountId, MemberCount, DefinitionStepIndex> {
    pub definition_step_index: DefinitionStepIndex,
    pub name: String,
    pub attestor: Option<AccountId>,
    pub threshold: MemberCount,
}

impl<AccountId, MemberCount, DefinitionStepIndex, BoundedStringName>
    From<(
        DefinitionStepIndex,
        DefinitionStep<AccountId, MemberCount, BoundedStringName>,
    )> for DefinitionStepResponse<AccountId, MemberCount, DefinitionStepIndex>
where
    BoundedStringName: Into<Vec<u8>>,
{
    fn from(
        (definition_step_index, definition_step): (
            DefinitionStepIndex,
            DefinitionStep<AccountId, MemberCount, BoundedStringName>,
        ),
    ) -> Self {
        DefinitionStepResponse {
            definition_step_index,
            name: String::from_utf8_lossy(&definition_step.name.into()).to_string(),
            attestor: definition_step.attestor,
            threshold: definition_step.threshold,
        }
    }
}

#[derive(Serialize, Deserialize)]
pub struct ProcessResponse<RegistryId, DefinitionId, ProcessId> {
    pub registry_id: RegistryId,
    pub definition_id: DefinitionId,
    pub process_id: ProcessId,
    pub name: String,
    pub process_steps: Option<Vec<ProcessStepResponse>>,
    pub status: String,
}
impl<RegistryId, DefinitionId, ProcessId, BoundedStringName>
    From<(
        RegistryId,
        DefinitionId,
        ProcessId,
        Process<BoundedStringName>,
    )> for ProcessResponse<RegistryId, DefinitionId, ProcessId>
where
    BoundedStringName: Into<Vec<u8>>,
{
    fn from(
        (registry_id, definition_id, process_id, process): (
            RegistryId,
            DefinitionId,
            ProcessId,
            Process<BoundedStringName>,
        ),
    ) -> Self {
        ProcessResponse {
            registry_id,
            definition_id,
            process_id,
            name: String::from_utf8_lossy(&process.name.into()).to_string(),
            process_steps: None,
            status: match process.status {
                pallet_primitives::ProcessStatus::Completed => "Completed".to_string(),
                pallet_primitives::ProcessStatus::InProgress => "InProgress".to_string(),
            },
        }
    }
}
impl<RegistryId, DefinitionId, ProcessId, BoundedStringName, BoundedStringFact>
    From<(
        RegistryId,
        DefinitionId,
        ProcessId,
        Process<BoundedStringName>,
        Vec<ProcessStep<BoundedStringName, BoundedStringFact>>,
    )> for ProcessResponse<RegistryId, DefinitionId, ProcessId>
where
    BoundedStringName: Into<Vec<u8>>,
    BoundedStringFact: Into<Vec<u8>>,
{
    fn from(
        (registry_id, definition_id, process_id, process, process_steps): (
            RegistryId,
            DefinitionId,
            ProcessId,
            Process<BoundedStringName>,
            Vec<ProcessStep<BoundedStringName, BoundedStringFact>>,
        ),
    ) -> Self {
        ProcessResponse {
            registry_id,
            definition_id,
            process_id,
            name: String::from_utf8_lossy(&process.name.into()).to_string(),
            process_steps: Some(
                process_steps
                    .into_iter()
                    .map(|process_step| ProcessStepResponse {
                        attested: process_step.attested,
                        attributes: process_step
                            .attributes
                            .into_iter()
                            .map(|attribute| AttributeResponse {
                                name: String::from_utf8_lossy(&attribute.name.into()).to_string(),
                                fact: attribute.fact.into(),
                            })
                            .collect(),
                    })
                    .collect(),
            ),
            status: match process.status {
                pallet_primitives::ProcessStatus::Completed => "Completed".to_string(),
                pallet_primitives::ProcessStatus::InProgress => "InProgress".to_string(),
            },
        }
    }
}
#[derive(Serialize, Deserialize)]
pub struct ProcessStepResponse {
    pub attested: bool,
    pub attributes: Vec<AttributeResponse>,
}
#[derive(Serialize, Deserialize)]
pub struct AttributeResponse {
    pub name: String,
    pub fact: FactResponse,
}

pub struct Provenance<C, M> {
    client: Arc<C>,
    _marker: std::marker::PhantomData<M>,
}

impl<C, M> Provenance<C, M> {
    pub fn new(client: Arc<C>) -> Self {
        Self {
            client,
            _marker: Default::default(),
        }
    }
}

macro_rules! convert_error {
    () => {{
        |e| RpcError {
            code: ErrorCode::ServerError(1),
            message: "Error in Provenance API".into(),
            data: Some(format!("{:?}", e).into()),
        }
    }};
}

macro_rules! not_found_error {
    () => {{
        RpcError {
            code: ErrorCode::ServerError(404),
            message: "Entity not found".into(),
            data: Some("Entity not found".into()),
        }
    }};
}

impl<
        C,
        Block,
        AccountId,
        RegistryId,
        DefinitionId,
        ProcessId,
        MemberCount,
        DefinitionStepIndex,
        BoundedStringName,
        BoundedStringFact,
    >
    ProvenanceApi<
        <Block as BlockT>::Hash,
        AccountId,
        RegistryId,
        DefinitionId,
        ProcessId,
        MemberCount,
        DefinitionStepIndex,
    >
    for Provenance<
        C,
        (
            Block,
            AccountId,
            RegistryId,
            DefinitionId,
            ProcessId,
            MemberCount,
            DefinitionStepIndex,
            BoundedStringName,
            BoundedStringFact,
        ),
    >
where
    Block: BlockT,
    C: Send + Sync + 'static,
    C: ProvideRuntimeApi<Block>,
    C: HeaderBackend<Block>,
    C::Api: ProvenanceRuntimeApi<
        Block,
        AccountId,
        RegistryId,
        DefinitionId,
        ProcessId,
        MemberCount,
        DefinitionStepIndex,
        BoundedStringName,
        BoundedStringFact,
    >,
    AccountId: Codec + Send + Sync + 'static,
    RegistryId: Codec + Copy + Send + Sync + 'static,
    DefinitionId: Codec + Copy + Send + Sync + 'static,
    ProcessId: Codec + Copy + Send + Sync + 'static,
    MemberCount: Codec + Copy + Send + Sync + 'static,
    DefinitionStepIndex: Codec + Copy + Send + Sync + 'static,
    BoundedStringName: Codec + Clone + Send + Sync + 'static + Into<Vec<u8>>,
    BoundedStringFact: Codec + Clone + Send + Sync + 'static + Into<Vec<u8>>,
{
    fn get_registries(
        &self,
        account_id: AccountId,
        at: Option<<Block as BlockT>::Hash>,
    ) -> Result<Vec<RegistryResponse<RegistryId>>> {
        let api = self.client.runtime_api();
        let at = BlockId::hash(at.unwrap_or_else(||
            // If the block hash is not supplied assume the best block.
            self.client.info().best_hash));

        let registries = api
            .get_registries(&at, account_id)
            .map_err(convert_error!())?;
        Ok(registries
            .into_iter()
            .map(|(registry_id, registry)| (registry_id, registry).into())
            .collect())
    }

    fn get_registry(
        &self,
        account_id: AccountId,
        registry_id: RegistryId,
        at: Option<<Block as BlockT>::Hash>,
    ) -> Result<RegistryResponse<RegistryId>> {
        let api = self.client.runtime_api();
        let at = BlockId::hash(at.unwrap_or_else(|| self.client.info().best_hash));

        let registry = api
            .get_registry(&at, account_id, registry_id)
            .map_err(convert_error!())?
            .ok_or(not_found_error!())?;

        Ok((registry_id, registry).into())
    }

    fn get_definitions(
        &self,
        registry_id: RegistryId,
        at: Option<<Block as BlockT>::Hash>,
    ) -> Result<
        Vec<
            DefinitionResponse<
                AccountId,
                RegistryId,
                DefinitionId,
                MemberCount,
                DefinitionStepIndex,
            >,
        >,
    > {
        let api = self.client.runtime_api();
        let at = BlockId::hash(at.unwrap_or_else(|| self.client.info().best_hash));

        let definitions = api
            .get_definitions(&at, registry_id)
            .map_err(convert_error!())?;

        Ok(definitions
            .into_iter()
            .map(|(definition_id, definition)| {
                (registry_id, definition_id, definition, None).into()
            })
            .collect())
    }

    fn get_definition(
        &self,
        registry_id: RegistryId,
        definition_id: DefinitionId,
        at: Option<<Block as BlockT>::Hash>,
    ) -> Result<
        DefinitionResponse<AccountId, RegistryId, DefinitionId, MemberCount, DefinitionStepIndex>,
    > {
        let api = self.client.runtime_api();
        let at = BlockId::hash(at.unwrap_or_else(|| self.client.info().best_hash));

        let definition = api
            .get_definition(&at, registry_id, definition_id)
            .map_err(convert_error!())?
            .ok_or(not_found_error!())?;

        let definition_steps = api
            .get_definition_steps(&at, registry_id, definition_id)
            .map_err(convert_error!())?;

        Ok((
            registry_id,
            definition_id,
            definition,
            Some(definition_steps),
        )
            .into())
    }

<<<<<<< HEAD
    fn get_definition_step(
        &self,
        registry_id: RegistryId,
        definition_id: DefinitionId,
        step_index: DefinitionStepIndex,
        at: Option<<Block as BlockT>::Hash>,
    ) -> Result<DefinitionStepResponse<AccountId, MemberCount, DefinitionStepIndex>> {
        let api = self.client.runtime_api();
        let at = BlockId::hash(at.unwrap_or_else(|| self.client.info().best_hash));

        let definition_step = api
            .get_definition_step(&at, registry_id, definition_id, step_index)
            .map_err(convert_error!())?
            .ok_or(not_found_error!())?;

        Ok(((step_index, definition_step)).into())
    }

=======
>>>>>>> b7b4b2b8
    fn get_available_definitions(
        &self,
        account_id: AccountId,
        at: Option<<Block as BlockT>::Hash>,
    ) -> Result<
        Vec<
            DefinitionResponse<
                AccountId,
                RegistryId,
                DefinitionId,
                MemberCount,
                DefinitionStepIndex,
            >,
        >,
    > {
        let api = self.client.runtime_api();
        let at = BlockId::hash(at.unwrap_or_else(|| self.client.info().best_hash));

        let definitions = api
            .get_available_definitions(&at, account_id)
            .map_err(convert_error!())?;

        Ok(definitions
            .into_iter()
            .map(|(registry_id, definition_id, definition)| {
                (registry_id, definition_id, definition, None).into()
            })
            .collect())
    }

    fn get_processes(
        &self,
        registry_id: RegistryId,
        definition_id: DefinitionId,
        at: Option<<Block as BlockT>::Hash>,
    ) -> Result<Vec<ProcessResponse<RegistryId, DefinitionId, ProcessId>>> {
        let api = self.client.runtime_api();
        let at = BlockId::hash(at.unwrap_or_else(|| self.client.info().best_hash));

        let processes = api
            .get_processes(&at, registry_id, definition_id)
            .map_err(convert_error!())?;

        Ok(processes
            .into_iter()
            .map(|(process_id, process)| (registry_id, definition_id, process_id, process).into())
            .collect())
    }

    fn get_process(
        &self,
        registry_id: RegistryId,
        definition_id: DefinitionId,
        process_id: ProcessId,
        at: Option<<Block as BlockT>::Hash>,
    ) -> Result<ProcessResponse<RegistryId, DefinitionId, ProcessId>> {
        let api = self.client.runtime_api();
        let at = BlockId::hash(at.unwrap_or_else(|| self.client.info().best_hash));

        let process = api
            .get_process(&at, registry_id, definition_id, process_id)
            .map_err(convert_error!())?
            .ok_or(not_found_error!())?;

        let process_steps = api
            .get_process_steps(&at, registry_id, definition_id, process_id)
            .map_err(convert_error!())?;

        Ok((
            registry_id,
            definition_id,
            process_id,
            process,
            process_steps,
        )
            .into())
<<<<<<< HEAD
    }

    fn get_processes_for_attestor_by_status(
        &self,
        account_id: AccountId,
        status: String,
        at: Option<<Block as BlockT>::Hash>,
    ) -> Result<Vec<ProcessResponse<RegistryId, DefinitionId, ProcessId>>> {
        let api = self.client.runtime_api();
        let at = BlockId::hash(at.unwrap_or_else(|| self.client.info().best_hash));

        let status = match status.as_str() {
            "InProgress" => ProcessStatus::InProgress,
            "Completed" => ProcessStatus::Completed,
            _ => {
                return Err(RpcError {
                    code: ErrorCode::ServerError(1),
                    message: "Unknown status".into(),
                    data: Some("Unknown status".into()),
                })
            }
        };
        let processes = api
            .get_processes_for_attestor_by_status(&at, account_id, status)
            .map_err(convert_error!())?;

        Ok(processes
            .into_iter()
            .map(|(registry_id, definition_id, process_id, process)| {
                (registry_id, definition_id, process_id, process).into()
            })
            .collect())
    }

    fn get_processes_for_attestor_pending(
        &self,
        account_id: AccountId,
        at: Option<<Block as BlockT>::Hash>,
    ) -> Result<Vec<ProcessResponse<RegistryId, DefinitionId, ProcessId>>> {
        let api = self.client.runtime_api();
        let at = BlockId::hash(at.unwrap_or_else(|| self.client.info().best_hash));

        let processes = api
            .get_processes_for_attestor_pending(&at, account_id)
            .map_err(convert_error!())?;

        Ok(processes
            .into_iter()
            .map(|(registry_id, definition_id, process_id, process)| {
                (registry_id, definition_id, process_id, process).into()
            })
            .collect())
    }

=======
    }

    fn get_processes_for_attestor_by_status(
        &self,
        account_id: AccountId,
        status: String,
        at: Option<<Block as BlockT>::Hash>,
    ) -> Result<Vec<ProcessResponse<RegistryId, DefinitionId, ProcessId>>> {
        let api = self.client.runtime_api();
        let at = BlockId::hash(at.unwrap_or_else(|| self.client.info().best_hash));

        let status = match status.as_str() {
            "InProgress" => ProcessStatus::InProgress,
            "Completed" => ProcessStatus::Completed,
            _ => {
                return Err(RpcError {
                    code: ErrorCode::ServerError(1),
                    message: "Unknown status".into(),
                    data: Some("Unknown status".into()),
                })
            }
        };
        let processes = api
            .get_processes_for_attestor_by_status(&at, account_id, status)
            .map_err(convert_error!())?;

        Ok(processes
            .into_iter()
            .map(|(registry_id, definition_id, process_id, process)| {
                (registry_id, definition_id, process_id, process).into()
            })
            .collect())
    }

    fn get_processes_for_attestor_pending(
        &self,
        account_id: AccountId,
        at: Option<<Block as BlockT>::Hash>,
    ) -> Result<Vec<ProcessResponse<RegistryId, DefinitionId, ProcessId>>> {
        let api = self.client.runtime_api();
        let at = BlockId::hash(at.unwrap_or_else(|| self.client.info().best_hash));

        let processes = api
            .get_processes_for_attestor_pending(&at, account_id)
            .map_err(convert_error!())?;

        Ok(processes
            .into_iter()
            .map(|(registry_id, definition_id, process_id, process)| {
                (registry_id, definition_id, process_id, process).into()
            })
            .collect())
    }

>>>>>>> b7b4b2b8
    fn get_process_step(
        &self,
        registry_id: RegistryId,
        definition_id: DefinitionId,
        process_id: ProcessId,
        definition_step_index: DefinitionStepIndex,
        at: Option<<Block as BlockT>::Hash>,
    ) -> Result<ProcessStepResponse> {
        let api = self.client.runtime_api();
        let at = BlockId::hash(at.unwrap_or_else(|| self.client.info().best_hash));

        let process_step = api
            .get_process_step(
                &at,
                registry_id,
                definition_id,
                process_id,
                definition_step_index,
            )
            .map_err(convert_error!())?
            .ok_or(not_found_error!())?;

        Ok(ProcessStepResponse {
            attested: process_step.attested,
            attributes: process_step
                .attributes
                .into_iter()
                .map(|attribute| AttributeResponse {
                    name: String::from_utf8_lossy(&attribute.name.into()).to_string(),
                    fact: attribute.fact.into(),
                })
                .collect(),
        })
    }
}
<|MERGE_RESOLUTION|>--- conflicted
+++ resolved
@@ -65,7 +65,7 @@
         DefinitionResponse<AccountId, RegistryId, DefinitionId, MemberCount, DefinitionStepIndex>,
     >;
 
-<<<<<<< HEAD
+
     #[rpc(name = "get_definition_step")]
     fn get_definition_step(
         &self,
@@ -75,8 +75,7 @@
         at: Option<BlockHash>,
     ) -> Result<DefinitionStepResponse<AccountId, MemberCount, DefinitionStepIndex>>;
 
-=======
->>>>>>> b7b4b2b8
+
     #[rpc(name = "get_available_definitions")]
     fn get_available_definitions(
         &self,
@@ -207,20 +206,11 @@
             definition_steps: definition_steps.map(|definition_steps| {
                 definition_steps
                     .into_iter()
-<<<<<<< HEAD
+
                     .map(|(definition_step_index, definition_step)| {
                         (definition_step_index, definition_step).into()
                     })
-=======
-                    .map(
-                        |(definition_step_index, definition_step)| DefinitionStepResponse {
-                            definition_step_index,
-                            name: String::from_utf8_lossy(&definition_step.name.into()).to_string(),
-                            attestor: definition_step.attestor,
-                            threshold: definition_step.threshold,
-                        },
-                    )
->>>>>>> b7b4b2b8
+
                     .collect()
             }),
         }
@@ -547,7 +537,7 @@
             .into())
     }
 
-<<<<<<< HEAD
+
     fn get_definition_step(
         &self,
         registry_id: RegistryId,
@@ -566,8 +556,7 @@
         Ok(((step_index, definition_step)).into())
     }
 
-=======
->>>>>>> b7b4b2b8
+
     fn get_available_definitions(
         &self,
         account_id: AccountId,
@@ -644,7 +633,7 @@
             process_steps,
         )
             .into())
-<<<<<<< HEAD
+
     }
 
     fn get_processes_for_attestor_by_status(
@@ -699,62 +688,7 @@
             .collect())
     }
 
-=======
-    }
-
-    fn get_processes_for_attestor_by_status(
-        &self,
-        account_id: AccountId,
-        status: String,
-        at: Option<<Block as BlockT>::Hash>,
-    ) -> Result<Vec<ProcessResponse<RegistryId, DefinitionId, ProcessId>>> {
-        let api = self.client.runtime_api();
-        let at = BlockId::hash(at.unwrap_or_else(|| self.client.info().best_hash));
-
-        let status = match status.as_str() {
-            "InProgress" => ProcessStatus::InProgress,
-            "Completed" => ProcessStatus::Completed,
-            _ => {
-                return Err(RpcError {
-                    code: ErrorCode::ServerError(1),
-                    message: "Unknown status".into(),
-                    data: Some("Unknown status".into()),
-                })
-            }
-        };
-        let processes = api
-            .get_processes_for_attestor_by_status(&at, account_id, status)
-            .map_err(convert_error!())?;
-
-        Ok(processes
-            .into_iter()
-            .map(|(registry_id, definition_id, process_id, process)| {
-                (registry_id, definition_id, process_id, process).into()
-            })
-            .collect())
-    }
-
-    fn get_processes_for_attestor_pending(
-        &self,
-        account_id: AccountId,
-        at: Option<<Block as BlockT>::Hash>,
-    ) -> Result<Vec<ProcessResponse<RegistryId, DefinitionId, ProcessId>>> {
-        let api = self.client.runtime_api();
-        let at = BlockId::hash(at.unwrap_or_else(|| self.client.info().best_hash));
-
-        let processes = api
-            .get_processes_for_attestor_pending(&at, account_id)
-            .map_err(convert_error!())?;
-
-        Ok(processes
-            .into_iter()
-            .map(|(registry_id, definition_id, process_id, process)| {
-                (registry_id, definition_id, process_id, process).into()
-            })
-            .collect())
-    }
-
->>>>>>> b7b4b2b8
+
     fn get_process_step(
         &self,
         registry_id: RegistryId,
@@ -789,4 +723,4 @@
                 .collect(),
         })
     }
-}
+}