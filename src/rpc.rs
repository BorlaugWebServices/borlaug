#![warn(missing_docs)]

use std::sync::Arc;

use futures::channel::mpsc::Sender;
use runtime::primitives::{
    AccountId, AssetId, AuditId, Balance, Block, BoundedStringFact, BoundedStringName, CatalogId,
    ClaimId, ControlPointId, DefinitionId, DefinitionStepIndex, EvidenceId, ExtrinsicIndex,
    GroupId, Hash, Index, LeaseId, MemberCount, ModuleIndex, Moment, ObservationId, ProcessId,
    ProposalId, RegistryId,
};
use sc_consensus_manual_seal::{
    rpc::{ManualSeal, ManualSealApi},
    EngineCommand,
};
pub use sc_rpc_api::DenyUnsafe;
use sp_api::ProvideRuntimeApi;
use sp_block_builder::BlockBuilder;
use sp_blockchain::{Error as BlockChainError, HeaderBackend, HeaderMetadata};
use sp_transaction_pool::TransactionPool;

/// Full client dependencies.
pub struct FullDeps<C, P> {
    /// The client instance to use.
    pub client: Arc<C>,
    /// Transaction pool instance.
    pub pool: Arc<P>,
    /// Whether to deny unsafe calls
    pub deny_unsafe: DenyUnsafe,
    /// A command stream to send authoring commands to manual seal consensus engine
    pub command_sink: Sender<EngineCommand<Hash>>,
}

/// Instantiate all full RPC extensions.
pub fn create_full<C, P>(deps: FullDeps<C, P>) -> jsonrpc_core::IoHandler<sc_rpc::Metadata>
where
    C: ProvideRuntimeApi<Block>,
    C::Api: substrate_frame_rpc_system::AccountNonceApi<Block, AccountId, Index>,
    C::Api: pallet_transaction_payment_rpc::TransactionPaymentRuntimeApi<Block, Balance>,
    C: HeaderBackend<Block> + HeaderMetadata<Block, Error = BlockChainError> + 'static,
    C: Send + Sync + 'static,
    C::Api: BlockBuilder<Block>,
    C::Api: groups_runtime_api::GroupsApi<
        Block,
        AccountId,
        GroupId,
        MemberCount,
        ProposalId,
        Hash,
        BoundedStringName,
    >,
    C::Api: provenance_runtime_api::ProvenanceApi<
        Block,
        AccountId,
        RegistryId,
        DefinitionId,
        ProcessId,
        MemberCount,
        DefinitionStepIndex,
        BoundedStringName,
        BoundedStringFact,
    >,
    C::Api: identity_runtime_api::IdentityApi<
        Block,
        AccountId,
        CatalogId,
        ClaimId,
        MemberCount,
        Moment,
        BoundedStringName,
        BoundedStringFact,
    >,
    C::Api: audits_runtime_api::AuditsApi<
        Block,
        AccountId,
        ProposalId,
        AuditId,
        ControlPointId,
        EvidenceId,
        ObservationId,
        BoundedStringName,
    >,
    C::Api: asset_registry_runtime_api::AssetRegistryApi<
        Block,
        AccountId,
<<<<<<< HEAD
        ProposalId,
=======
>>>>>>> b7b4b2b8
        RegistryId,
        AssetId,
        LeaseId,
        Moment,
        Balance,
        BoundedStringName,
        BoundedStringFact,
    >,
    C::Api: settings_runtime_api::SettingsApi<Block, ModuleIndex, ExtrinsicIndex, Balance>,
    P: TransactionPool + 'static,
{
    let mut io = jsonrpc_core::IoHandler::default();
    let FullDeps {
        command_sink,
        client,
        ..
    } = deps;

    // Add the groups api
    io.extend_with(crate::groups_rpc::GroupsApi::to_delegate(
        crate::groups_rpc::Groups::new(client.clone()),
    ));
    // Add the provenance api
    io.extend_with(crate::provenance_rpc::ProvenanceApi::to_delegate(
        crate::provenance_rpc::Provenance::new(client.clone()),
    ));
    // Add the identity api
    io.extend_with(crate::identity_rpc::IdentityApi::to_delegate(
        crate::identity_rpc::Identity::new(client.clone()),
    ));
    // Add the audits api
    io.extend_with(crate::audits_rpc::AuditsApi::to_delegate(
        crate::audits_rpc::Audits::new(client.clone()),
    ));
    // Add the asset_registry api
    io.extend_with(crate::asset_registry_rpc::AssetRegistryApi::to_delegate(
        crate::asset_registry_rpc::AssetRegistry::new(client.clone()),
    ));
    // Add the settings api
    io.extend_with(crate::settings_rpc::SettingsApi::to_delegate(
        crate::settings_rpc::Settings::new(client.clone()),
    ));

    // The final RPC extension receives commands for the manual seal consensus engine.
    io.extend_with(
        // We provide the rpc handler with the sending end of the channel to allow the rpc
        // send EngineCommands to the background block authorship task.
        ManualSealApi::to_delegate(ManualSeal::new(command_sink)),
    );

    io
}<|MERGE_RESOLUTION|>--- conflicted
+++ resolved
@@ -83,10 +83,9 @@
     C::Api: asset_registry_runtime_api::AssetRegistryApi<
         Block,
         AccountId,
-<<<<<<< HEAD
+
         ProposalId,
-=======
->>>>>>> b7b4b2b8
+
         RegistryId,
         AssetId,
         LeaseId,
