//! # Group Module
//!
//! ## Overview
//!
//! //TODO: The groups module provides mechanisms for proposals, group ownership of data etc
//!
//! ## Interface
//!
//! ### Dispatchable Functions
//!
//! #### For general users
//! * `create_group` - Creates a new **Group**
//!                    The creator transfers some funds to the **Group** account as part of creation.
//!
//! #### For **Group** members
//! * `update_group` - Members of a **Group** can update the group via a **Proposal**.
//! * `remove_group` - Members of a **Group** can remove the group via a **Proposal**.
//!                    Funds remaining in the **Group** account are transfered to the specified account.
//! * `create_sub_group` - A **Group** creates a **Sub-group**.
//!                        The some funds are transfered from the **Group** account to the **Sub-group** account as part of creation.
//! * `update_sub_group` - Members of a **Group** can update a sub_group via a **Proposal**.
//! * `remove_sub_group` - Members of a **Group** can remove a **Sub-group** of the **Group** via a **Proposal**.
//! * `execute` - A member of a **Group**/**Sub-group** can execute certain extrinsics on behalf of the **Group**.
//! * `propose` - A member of a **Group**/**Sub-group** can propose certain extrinsics on behalf of the **Group**.
//!               The caller specifies threshold and voting proceeds until that threshold is met or cannot be met.
//!               The threshold is not checked at this stage but is instead checked upon extrinsic execution and depends on the requirements of the extrinsic called.
//!               If the specified threshold is 1, the extrinsic is executed immediately.
//! * `vote` - A member of a **Group**/**Sub-group** can vote on pending **Proposals**
//! *          A member may change thier vote while the **Proposal** is still in progress, but there is an extra charge.
//! * `close` - After voting a caller should check the vote tallies and call `close` if the threshold is met or cannot be met.
//! * `veto` - A member of a **Group** can veto an ongoing **Proposal** (override the existing votes with either yay or nay).
<<<<<<< HEAD
//! * `withdraw_funds_group` - A **Group** can choose to withdraw funds from the group account to a chosen account via a **Proposal**
//! * `withdraw_funds_sub_group` - A **Group** can choose to withdraw funds from one of its sub_groups into its account via a **Proposal**
//! * `send_funds_to_sub_group` - A **Group** can choose to send funds from its account to one of its sub_groups into  via a **Proposal**
//! Note: adding funds to a group account from an individual account can be done using the built in substrate tranfer extrinsic
=======

//TODO:
// withdraw_funds_group
// withdraw_funds_sub_group
// send_funds_to_sub_group

>>>>>>> b7b4b2b8
//!
//! ### RPC Methods
//!
//! * `member_of` - Get the collection of **Groups** that an account is a member of.
//! * `get_group` - Get a **Group**
//! * `get_sub_groups` - Get the collection of **Sub-groups** of a **Group**
//! * `get_proposal` - Get a **Proposal**
//! * `get_proposals` - Get the collection of outstanding **Proposals** of a **Group**
//! * `get_voting` - Get the current votes on a **Proposal**

#![cfg_attr(not(feature = "std"), no_std)]

pub use pallet::*;

mod benchmarking;
#[cfg(test)]
mod mock;
#[cfg(test)]
mod tests;

pub mod weights;

#[frame_support::pallet]
pub mod pallet {
    pub use super::weights::WeightInfo;
    use core::convert::TryInto;
    use extrinsic_extra::GetExtrinsicExtra;
    use frame_support::{
        codec::{Decode, Encode},
        dispatch::{DispatchResultWithPostInfo, Dispatchable, Parameter, PostDispatchInfo, Vec},
        ensure,
        pallet_prelude::*,
        traits::{Currency, ExistenceRequirement::AllowDeath, Get, ReservableCurrency},
        weights::{GetDispatchInfo, Weight},
    };
    use frame_system::{self as system, pallet_prelude::*};
    use group_info::GroupInfo;
    use primitives::{bounded_vec::BoundedVec, *};
    use sp_io::hashing::blake2_256;
    use sp_runtime::{ Either, traits::{
            AtLeast32Bit, AtLeast32BitUnsigned, CheckedAdd, Hash, One, Saturating,
            UniqueSaturatedInto, Zero,
        }};
    use sp_std::{iter::Sum, prelude::*, vec};

    const MODULE_INDEX: u8 = 1;

    #[repr(u8)]
    pub enum ExtrinsicIndex {
        Group = 1,
        SubGroup = 2,
        Proposal = 3,
    }

    #[pallet::config]
    pub trait Config: frame_system::Config {
        /// Because this pallet emits events, it depends on the runtime's definition of an event.
        type Event: From<Event<Self>> + IsType<<Self as frame_system::Config>::Event>;

        type GroupId: Parameter + AtLeast32Bit + Default + Copy + PartialEq;
        type ProposalId: Parameter + AtLeast32Bit + Default + Copy + PartialEq;
        /// A number of members.
        ///
        /// This also serves as a number of voting members, and since for motions, each member may
        /// vote exactly once, therefore also the number of votes for any given motion.
        type MemberCount: Parameter
            + AtLeast32BitUnsigned
            + Default
            + Copy
            + PartialEq
            + PartialOrd
            + Sum
            + Into<u32>;

        type Currency: ReservableCurrency<Self::AccountId>;

        /// The outer origin type.
        type Origin: From<
            RawOrigin<Self::AccountId, Self::GroupId, Self::ProposalId, Self::MemberCount>,
        >;

        /// This allows extrinsics to be executed via a Group account and it requires that the Group Threshold is met.
        type GroupsOriginByGroupThreshold: EnsureOrigin<
            <Self as frame_system::Config>::Origin,
            Success = (
                Self::GroupId,
                Self::ProposalId,
                Option<Self::MemberCount>,
                Option<Self::MemberCount>,
                Self::AccountId,
            ),
        >;
        /// This allows extrinsics to be executed via a Group account but it does not check the group threshold.
        /// The called extrinsic should require a threshold.
        type GroupsOriginByCallerThreshold: EnsureOrigin<
            <Self as frame_system::Config>::Origin,
            Success = (
                Self::GroupId,
                Self::ProposalId,
                Option<Self::MemberCount>,
                Option<Self::MemberCount>,
                Self::AccountId,
            ),
        >;
        /// This allows extrinsics to be executed via a Group account but there is no proposal or voting.
        /// Any member of the group may execute the extrinsic.
        /// The specific member account is also recorded, which may be useful.
        type GroupsOriginExecuted: EnsureOrigin<
            <Self as frame_system::Config>::Origin,
            Success = (Self::GroupId, Self::AccountId, Self::AccountId),
        >;
        /// This allows extrinsics to be executed either by individual accounts or via a Group account.
        /// If a group account is used, it requires that the Group Threshold is met.
        type GroupsOriginAccountOrThreshold: EnsureOrigin<
            <Self as frame_system::Config>::Origin,
            Success = Either<
                Self::AccountId,
                (
                    Self::GroupId,
                    Self::ProposalId,
                    Option<Self::MemberCount>,
                    Option<Self::MemberCount>,
                    Self::AccountId,
                ),
            >,
        >;
        /// This allows extrinsics to be executed either by individual accounts or via a Group account.
        /// If a group account is used, it does not check the group threshold. The called extrinsic should require a threshold.
        type GroupsOriginAccountOrApproved: EnsureOrigin<
            <Self as frame_system::Config>::Origin,
            Success = Either<
                Self::AccountId,
                (
                    Self::GroupId,
                    Self::ProposalId,
                    Option<Self::MemberCount>,
                    Option<Self::MemberCount>,
                    Self::AccountId,
                ),
            >,
        >;
        /// This allows extrinsics to be executed either by individual accounts or via a Group account.
        /// If a group account is used, there is no proposal or voting. Any member of the group may execute the extrinsic.
        /// The specific member account is also recorded, which may be useful.
        type GroupsOriginAccountOrExecuted: EnsureOrigin<
            <Self as frame_system::Config>::Origin,
            Success = Either<Self::AccountId, (Self::GroupId, Self::AccountId, Self::AccountId)>,
        >;

        type Proposal: Parameter
            + Dispatchable<Origin = <Self as Config>::Origin, PostInfo = PostDispatchInfo>
            + GetDispatchInfo
            + From<frame_system::Call<Self>>;

        /// Maximum number of proposals allowed to be active in parallel.        
        type MaxProposals: Get<u32>;
        /// Maximum length of proposal        
        type MaxProposalLength: Get<u32>;

        /// The maximum number of members supported by the pallet. Used for weight estimation.      
        type MaxMembers: Get<Self::MemberCount>;

        /// Weight information for extrinsics in this pallet.
        type WeightInfo: WeightInfo;

        type GetExtrinsicExtraSource: GetExtrinsicExtra<
            ModuleIndex = u8,
            ExtrinsicIndex = u8,
            AccountId = Self::AccountId,
        >;

        /// The maximum length of strings.
        type NameLimit: Get<u32>;
        /// The maximum length of parent child relationships.
        type GroupChainLimit: Get<u32>;
    }

    /// Origin for groups module proposals.

    #[derive(PartialEq, Eq, Clone, RuntimeDebug, Encode, Decode)]
    pub enum RawOrigin<AccountId, GroupId, ProposalId, MemberCount> {
        /// It has been executed by a member of a group.
        /// (group_id,member_account,group_account)
        ProposalExecuted(GroupId, AccountId, AccountId),
        /// It has been condoned by a given number of members of the group.
        /// (group_id,yes_votes,no_votes,group_account)
        ProposalApproved(GroupId, ProposalId, MemberCount, MemberCount, AccountId),
        /// It has been approved by veto.
        /// (group_id,veto_account,group_account)
        ProposalApprovedByVeto(GroupId, ProposalId, AccountId, AccountId),
    }

    /// Origin for the groups module.
    #[pallet::origin]
    pub type Origin<T> = RawOrigin<
        <T as frame_system::Config>::AccountId,
        <T as Config>::ProposalId,
        <T as Config>::GroupId,
        <T as Config>::MemberCount,
    >;

    #[pallet::event]
    #[pallet::metadata(
        T::Moment = "Moment",
        T::GroupId = "GroupId",
        T::ProposalId = "ProposalId",
        T::Hash = "Hash",
        T::AccountId = "AccountId",
        T::MemberCount = "MemberCount",
        T::Currency = "Currency",
<<<<<<< HEAD
        <T::Currency as Currency<T::AccountId>>::Balance = "Balance",
        DispatchError = "DispatchError"  
=======
        <T::Currency as Currency<T::AccountId>>::Balance = "Balance"      
>>>>>>> b7b4b2b8
    )]
    #[pallet::generate_deposit(pub(super) fn deposit_event)]
    pub enum Event<T: Config> {
        /// A new Group was created
<<<<<<< HEAD
        /// (creator,group_id,anonymous_account,initial_balance)
=======
        /// (creator,group_id,annonymous_account)
>>>>>>> b7b4b2b8
        GroupCreated(
            T::AccountId,
            T::GroupId,
            T::AccountId,
            <T::Currency as Currency<T::AccountId>>::Balance,
        ),
<<<<<<< HEAD
=======
        /// A new SubGroup was created
        /// (parent_group_id,group_id,annonymous_account)
        SubGroupCreated(
            T::GroupId,
            T::GroupId,
            T::AccountId,
            <T::Currency as Currency<T::AccountId>>::Balance,
        ),
>>>>>>> b7b4b2b8
        /// A Group was updated
        /// (group_id)
        GroupUpdated(T::GroupId),
        /// A Group was removed
        /// (group_id,return_funds_too)
        GroupRemoved(T::GroupId, T::AccountId),
        /// A new SubGroup was created
        /// (parent_group_id,sub_group_id,anonymous_account,initial_balance)
        SubGroupCreated(
            T::GroupId,
            T::GroupId,
            T::AccountId,
            <T::Currency as Currency<T::AccountId>>::Balance,
        ),
        /// A SubGroup was updated
        /// (parent_group_id,sub_group_id)
        SubGroupUpdated(T::GroupId, T::GroupId),
        /// A Group was removed
        /// (parent_group_id,sub_group_id)
        SubGroupRemoved(T::GroupId, T::GroupId),
/// Total vote weight must not exceed group member limit
        GroupMembersExceeded(T::GroupId),
        /// A motion was executed by a member of the group;
        /// (group_id,proposal_hash,member,success,error)
        Executed(
            T::GroupId,
            T::Hash,
            T::AccountId,
            bool,
            Option<DispatchError>,
        ),
        /// A new SubGroup was created 
        /// (proposer,group_id,proposal_id,threshold)
        Proposed(T::AccountId, T::GroupId, T::ProposalId, T::MemberCount),
        /// A proposal was voted on 
        /// (voter,group_id,proposal_id,approved)
        Voted(T::AccountId, T::GroupId, T::ProposalId, bool),
          /// A motion was approved by the required threshold and executed 
          /// (group_id,proposal_id,yes_votes,no_votes,success,error)
          Approved(
            T::GroupId,
            T::ProposalId,
            T::MemberCount,
            T::MemberCount,
            bool,
            Option<DispatchError>,
        ),
        /// A motion was disapproved by the required threshold 
        /// (group_id,proposal_id,yes_votes,no_votes)
        Disapproved(T::GroupId, T::ProposalId, T::MemberCount, T::MemberCount),
        /// A proposal was approved by veto 
        /// (vetoer,group_id,proposal_id,success,success)
        ApprovedByVeto(
            T::AccountId,
            T::GroupId,
            T::ProposalId,
            bool,
            Option<DispatchError>,
        ),
        /// A proposal was disapproved by veto 
        /// (vetoer,group_id,proposal_id)
        DisapprovedByVeto(T::AccountId, T::GroupId, T::ProposalId),
      
        /// funds were withdrawn from a group account 
        /// (group_id,target_account,amount,success)
        GroupFundsWithdrawn(
            T::GroupId,
            T::AccountId,
            <T::Currency as Currency<T::AccountId>>::Balance,
            bool,
        ),
        /// funds were withdrawn from a sub_group account 
        /// (group_id,sub_group_id,amount,success)
        SubGroupFundsWithdrawn(
            T::GroupId,
            T::GroupId,
            <T::Currency as Currency<T::AccountId>>::Balance,
            bool,
        ),
<<<<<<< HEAD
        /// funds were deposited from a group to a sub_group account 
        /// (group_id,sub_group_id,amount,success)
        SubGroupFundsDeposited(
=======
        /// A motion was approved by the required threshold and executed (group_id,proposal_id,yes_votes,no_votes,success)
        Approved(
>>>>>>> b7b4b2b8
            T::GroupId,
            T::GroupId,
            <T::Currency as Currency<T::AccountId>>::Balance,
            bool,
        ),
<<<<<<< HEAD
=======
        /// A motion was disapproved by the required threshold; (group_id,proposal_id,yes_votes,no_votes)
        Disapproved(T::GroupId, T::ProposalId, T::MemberCount, T::MemberCount),
        /// funds were withdrawn from a group account (group_id,target_account,amount,success)
        GroupFundsWithdrawn(
            T::GroupId,
            T::AccountId,
            <T::Currency as Currency<T::AccountId>>::Balance,
            bool,
        ),
        /// funds were withdrawn from a sub_group account (group_id,sub_group_id,amount,success)
        SubGroupFundsWithdrawn(
            T::GroupId,
            T::GroupId,
            <T::Currency as Currency<T::AccountId>>::Balance,
            bool,
        ),
        /// funds were deposited from a group to a sub_group account (group_id,sub_group_id,amount,success)
        SubGroupFundsDeposited(
            T::GroupId,
            T::GroupId,
            <T::Currency as Currency<T::AccountId>>::Balance,
            bool,
        ),
>>>>>>> b7b4b2b8
    }

    #[pallet::error]
    pub enum Error<T> {
        /// Account is not a member
        NotMember,
        /// A group must have members
        MembersRequired,
        /// Invalid threshold provided when creating a group
        InvalidThreshold,
        /// A string exceeds the maximum allowed length
        StringLengthLimitExceeded,
        /// Failed to give requested balance to group account
        AccountCreationFailed,
        /// Duplicate proposals not allowed
        DuplicateProposal,
        /// Group must exist
        GroupMissing,
        /// Cannot remove a group that has children.
        GroupHasChildren,
        /// Proposal must exist
        ProposalMissing,
        /// Vote must exist
        VoteMissing,
        /// Mismatched index
        WrongIndex,
        /// Duplicate vote ignored
        DuplicateVote,
        /// Tried to close before sufficient votes
        VotingIncomplete,
        /// Members are already initialized!
        AlreadyInitialized,
        /// There can only be a maximum of `MaxProposals` active proposals.
        TooManyProposals,
        /// The given weight bound for the proposal was too low.
        WrongProposalWeight,
        /// The given length bound for the proposal was too low.
        WrongProposalLength,
        /// Group is a SubGroup but should be a Group
        NotGroup,
        /// Group is not a SubGroup
        NotSubGroup,
        /// Group is not the parent of SubGroup
        NotParentGroup,
<<<<<<< HEAD
=======
        /// User is not admin for group
        //TODO: should we only allow one level of veto etc?
        NotGroupAdmin,
>>>>>>> b7b4b2b8
        /// User is not the group account (was not correctly called via proposal)
        NotGroupAccount,
/// A chain generated Id has exceeded its capacity
        NoIdAvailable,

<<<<<<< HEAD
    }

=======
>>>>>>> b7b4b2b8
    #[pallet::type_value]
    pub fn GroupIdDefault<T: Config>() -> T::GroupId {
        1u32.into()
    }

    #[pallet::type_value]
    pub fn ProposalIdDefault<T: Config>() -> T::ProposalId {
        1u32.into()
    }

    #[pallet::hooks]
    impl<T: Config> Hooks<BlockNumberFor<T>> for Pallet<T> {}

    #[pallet::pallet]
    #[pallet::generate_store(pub(super) trait Store)]
    pub struct Pallet<T>(_);

    #[pallet::storage]
    #[pallet::getter(fn next_group_id)]
    /// The next available group id
    pub(super) type NextGroupId<T: Config> =
        StorageValue<_, T::GroupId, ValueQuery, GroupIdDefault<T>>;

    #[pallet::storage]
    #[pallet::getter(fn next_proposal_id)]
    /// The next available proposal id
    pub(super) type NextProposalId<T: Config> =
        StorageValue<_, T::ProposalId, ValueQuery, ProposalIdDefault<T>>;

    /// Groups have some properties
    /// GroupId => Group
    #[pallet::storage]
    #[pallet::getter(fn groups)]
    pub(super) type Groups<T: Config> = StorageMap<
        _,
        Blake2_128Concat,
        T::GroupId,
        Group<T::GroupId, T::AccountId, T::MemberCount, BoundedVec<u8, T::NameLimit>>,
        OptionQuery,
    >;

    /// Groups have members which are weighted.
    /// GroupId,AccountId => MemberCount
    #[pallet::storage]
    #[pallet::getter(fn group_members)]
    pub(super) type GroupMembers<T: Config> = StorageDoubleMap<
        _,
        Blake2_128Concat,
        T::GroupId,
        Blake2_128Concat,
        T::AccountId,
        T::MemberCount,
        OptionQuery,
    >;

    /// Groups may have child groups
    /// GroupId,GroupId => ()
    #[pallet::storage]
    #[pallet::getter(fn group_children)]
    pub(super) type GroupChildren<T: Config> = StorageDoubleMap<
        _,
        Blake2_128Concat,
        T::GroupId,
        Blake2_128Concat,
        T::GroupId,
        (),
        OptionQuery,
    >;

    /// Groups may have proposals awaiting approval
    /// GroupId,ProposalId => Option<Proposal>
    #[pallet::storage]
    #[pallet::getter(fn proposals)]
    pub(super) type Proposals<T: Config> = StorageDoubleMap<
        _,
        Blake2_128Concat,
        T::GroupId,
        Blake2_128Concat,
        T::ProposalId,
        <T as Config>::Proposal,
        OptionQuery,
    >;

    /// Store proposal hashes by group to ensure uniqueness ie a group may not have two identical proposals at any one time
    /// GroupId, Hash => ()
    #[pallet::storage]
    #[pallet::getter(fn proposal_hashes)]
    pub(super) type ProposalHashes<T: Config> = StorageDoubleMap<
        _,
        Blake2_128Concat,
        T::GroupId,
        Blake2_128Concat,
        T::Hash,
        (),
        OptionQuery,
    >;

    /// Votes on a given proposal, if it is ongoing.
    /// GroupId,ProposalId => Option<Votes>
    #[pallet::storage]
    #[pallet::getter(fn voting)]
    pub(super) type Voting<T: Config> = StorageDoubleMap<
        _,
        Blake2_128Concat,
        T::GroupId,
        Blake2_128Concat,
        T::ProposalId,
        Votes<T::AccountId, T::MemberCount>,
        OptionQuery,
    >;

    #[pallet::call]
    impl<T: Config> Pallet<T> {
        /// Create a new Group
        ///
        /// - `name`: The name of the group
        /// - `members`: The members of the group. If there are duplicates the last one will be used.
        /// - `threshold`: The threshold number of votes required to make modifications to the group.
        /// - `initial_balance`: The initial GRAMs to transfer from the sender to the group account to be used for calling extrinsics by the group.
        #[pallet::weight(
            T::WeightInfo::create_group(
                name.len() as u32,
                members.len() as u32
            )
        )]
        pub fn create_group(
            origin: OriginFor<T>,
            name: Vec<u8>,
            members: Vec<(T::AccountId, T::MemberCount)>,
            threshold: T::MemberCount,
            initial_balance: <<T as Config>::Currency as Currency<T::AccountId>>::Balance,
        ) -> DispatchResultWithPostInfo {
            let sender = ensure_signed(origin)?;
            ensure!(members.len() > 0, Error::<T>::MembersRequired);
            ensure!(threshold > Zero::zero(), Error::<T>::InvalidThreshold);

            let bounded_name = enforce_limit!(name);

            T::GetExtrinsicExtraSource::charge_extrinsic_extra(
                &MODULE_INDEX,
                &(ExtrinsicIndex::Group as u8),
                &sender,
            );

            let group_id = next_id!(NextGroupId<T>, T);

            let anonymous_account = Self::anonymous_account(&sender, group_id);

            let result = T::Currency::transfer(
                &sender,
                &anonymous_account,
                <T as Config>::Currency::minimum_balance() + initial_balance,
                AllowDeath,
            );

            ensure!(result.is_ok(), Error::<T>::AccountCreationFailed);
            let mut group =
                Group::<T::GroupId, T::AccountId, T::MemberCount, BoundedVec<u8, T::NameLimit>> {
                    name: bounded_name,
                    total_vote_weight: Zero::zero(),
                    threshold,
                    anonymous_account: anonymous_account.clone(),
                    parent: None,
                };

            Self::add_members(&mut group, group_id, members);

            <Groups<T>>::insert(group_id, group);

            Self::deposit_event(Event::GroupCreated(
                sender,
                group_id,
                anonymous_account,
                initial_balance,
            ));
<<<<<<< HEAD

            Ok(().into())
        }

        /// Update a Group.
        ///
        /// - `group_id`: Group to be updated
        /// - `name`: New group name
        /// - `add_members`: Add new members or overwrite existing member weights.
        /// - `threshold`: New threshold

        #[pallet::weight(T::WeightInfo::update_group(
            name.as_ref().map_or(0,|a|a.len()) as u32,
            add_members.as_ref().map_or(0,|a|a.len()) as u32,
            remove_members.as_ref().map_or(0,|a|a.len()) as u32,
        ))]
        pub fn update_group(
            origin: OriginFor<T>,          
            name: Option<Vec<u8>>,
            add_members: Option<Vec<(T::AccountId, T::MemberCount)>>,
            remove_members: Option<Vec<T::AccountId>>,
            threshold: Option<T::MemberCount>,
        ) -> DispatchResultWithPostInfo {
            let (caller_group_id, _proposal_id, _yes_votes, _no_votes, _caller_group_account) =
                T::GroupsOriginByGroupThreshold::ensure_origin(origin)?;

            let bounded_name = enforce_limit_option!(name);           

            ensure!(
                <Groups<T>>::contains_key(caller_group_id),
                Error::<T>::GroupMissing
            );

            <Groups<T>>::mutate(caller_group_id, |group_option| {
                if let Some(group) = group_option {
                    if let Some(remove_members) = remove_members {
                        Self::remove_members(group, caller_group_id, remove_members);
                    }
                    if let Some(add_members) = add_members {
                        Self::add_members(group, caller_group_id, add_members);
                    }                  
                    if let Some(bounded_name) = bounded_name {
                        group.name = bounded_name;
                    }
                    if let Some(threshold) = threshold {
                        if threshold > Zero::zero() {
                            group.threshold = threshold;
                        }
                    }
                }
            });

            Self::deposit_event(Event::GroupUpdated(caller_group_id));
=======
>>>>>>> b7b4b2b8

            Ok(().into())
        }

        /// Create a new SubGroup
        ///
        /// - `name`: The name of the group
        /// - `members`: The members of the group. Sender is automatically added to members if not already included.
        /// - `threshold`: The threshold number of votes required to make modifications to the group.
        /// - `initial_balance`: The initial GRAMs to transfer from the sender to the group account to be used for calling extrinsics by the group.       

        #[pallet::weight(T::WeightInfo::create_sub_group(
            name.len() as u32,
            members.len() as u32,
        ))]
        pub fn create_sub_group(
            origin: OriginFor<T>,
            name: Vec<u8>,
            members: Vec<(T::AccountId, T::MemberCount)>,
            threshold: T::MemberCount,
            initial_balance: <<T as Config>::Currency as Currency<T::AccountId>>::Balance,
        ) -> DispatchResultWithPostInfo {
            let (caller_group_id, _proposal_id, _yes_votes, _no_votes, caller_group_account) =
                T::GroupsOriginByGroupThreshold::ensure_origin(origin)?;

            ensure!(members.len() > 0, Error::<T>::MembersRequired);
            ensure!(threshold > Zero::zero(), Error::<T>::InvalidThreshold);
            let bounded_name = enforce_limit!(name);

            T::GetExtrinsicExtraSource::charge_extrinsic_extra(
                &MODULE_INDEX,
                &(ExtrinsicIndex::SubGroup as u8),
                &caller_group_account,
            );

            let sub_group_id = next_id!(NextGroupId<T>, T);

            let anonymous_account = Self::anonymous_account(&caller_group_account, sub_group_id);

            let result = <T as Config>::Currency::transfer(
                &caller_group_account,
                &anonymous_account,
                <T as Config>::Currency::minimum_balance() + initial_balance,
                AllowDeath,
            );

            ensure!(result.is_ok(), Error::<T>::AccountCreationFailed);

            let mut sub_group = Group {
                name: bounded_name,
                total_vote_weight: Zero::zero(),
                threshold,
                anonymous_account: anonymous_account.clone(),
                parent: Some(caller_group_id),
            };

            Self::add_members(&mut sub_group, sub_group_id, members);

            <Groups<T>>::insert(sub_group_id, sub_group);
            <GroupChildren<T>>::insert(caller_group_id, sub_group_id, ());

            Self::deposit_event(Event::SubGroupCreated(
                caller_group_id,
                sub_group_id,
                anonymous_account,
                initial_balance,
            ));

            Ok(().into())
        }

        /// Update a SubGroup.
        ///
        /// - `sub_group_id`: Group to be updated
        /// - `name`: New group name
        /// - `members`: New set of members. Old set will be overwritten, so sender should ensure they are included if desired.
<<<<<<< HEAD
        /// - `threshold`: New threshold       
        #[pallet::weight(T::WeightInfo::update_sub_group(
            name.as_ref().map_or(0,|a|a.len()) as u32,
            add_members.as_ref().map_or(0,|a|a.len()) as u32,
            remove_members.as_ref().map_or(0,|a|a.len()) as u32,
        ))]
        pub fn update_sub_group(
=======
        /// - `threshold`: New threshold

        #[pallet::weight(T::WeightInfo::update_group(
            name.as_ref().map_or(0,|a|a.len()) as u32,
            members.as_ref().map_or(0,|a|a.len()) as u32,
        ))]
        pub fn update_group(
>>>>>>> b7b4b2b8
            origin: OriginFor<T>,
            sub_group_id: T::GroupId,
            name: Option<Vec<u8>>,
            add_members: Option<Vec<(T::AccountId, T::MemberCount)>>,
            remove_members: Option<Vec<T::AccountId>>,
            threshold: Option<T::MemberCount>,
        ) -> DispatchResultWithPostInfo {
            let (caller_group_id, _proposal_id, _yes_votes, _no_votes, _caller_group_account) =
                T::GroupsOriginByGroupThreshold::ensure_origin(origin)?;

            let bounded_name = enforce_limit_option!(name);

            let group = Self::groups(sub_group_id).ok_or(Error::<T>::GroupMissing)?;

            ensure!(
                group.parent.is_some() && caller_group_id == group.parent.unwrap(),
                Error::<T>::NotParentGroup
            );

            <Groups<T>>::mutate(sub_group_id, |sub_group_option| {
                if let Some(sub_group) = sub_group_option {
                    if let Some(remove_members) = remove_members {
                        Self::remove_members(sub_group, sub_group_id, remove_members);
                    }
                    if let Some(add_members) = add_members {
                        Self::add_members(sub_group, sub_group_id, add_members);
                    }                   
                    if let Some(bounded_name) = bounded_name {
                        sub_group.name = bounded_name;
                    }
                    if let Some(threshold) = threshold {
                        if threshold > Zero::zero() {
                            sub_group.threshold = threshold;
                        }
                    }
                }
            });

            Self::deposit_event(Event::SubGroupUpdated(caller_group_id, sub_group_id));

            Ok(().into())
        }

        /// Remove a Group. Remove all child groups first. Can only be called via a proposal from the group. Funds returned to specified member.
        ///
        /// - `group_id`: Group to be updated
        /// - `return_funds_too`: account to transfer remaining group funds to
        //TODO: does remove_prefix only cost one db write?
        #[pallet::weight(T::WeightInfo::remove_group())]
        pub fn remove_group(
            origin: OriginFor<T>,
            group_id: T::GroupId,
            return_funds_too: T::AccountId,
        ) -> DispatchResultWithPostInfo {
            let (caller_group_id, _proposal_id, _yes_votes, _no_votes, _caller_group_account) =
                T::GroupsOriginByGroupThreshold::ensure_origin(origin)?;

            ensure!(caller_group_id == group_id, Error::<T>::NotGroupAccount);
            let group = Self::groups(group_id).ok_or(Error::<T>::GroupMissing)?;
            ensure!(group.parent.is_none(), Error::<T>::NotGroup);
            ensure!(
                <GroupMembers<T>>::contains_key(group_id, &return_funds_too),
                Error::<T>::NotMember
            );
            ensure!(
                <GroupChildren<T>>::iter_prefix(&group_id).next().is_none(),
                Error::<T>::GroupHasChildren
            );

            <T as Config>::Currency::transfer(
                &group.anonymous_account,
                &return_funds_too,
                <T as Config>::Currency::free_balance(&group.anonymous_account),
                AllowDeath,
            )?;

            <Groups<T>>::remove(&group_id);
            <GroupMembers<T>>::remove_prefix(&group_id);
            <Proposals<T>>::remove_prefix(&group_id);
            <ProposalHashes<T>>::remove_prefix(&group_id);

            Self::deposit_event(Event::GroupRemoved(group_id, return_funds_too));

            Ok(().into())
        }

        /// Remove a Sub-group. Remove all child groups first. Can only be called via a proposal from any group in the parent chain. Funds returned to immediate parent.
        ///
        /// - `sub_group_id`: Group to be updated   
        //TODO: does remove_prefix only cost one db write?
        #[pallet::weight(T::WeightInfo::remove_sub_group())]
        pub fn remove_sub_group(
            origin: OriginFor<T>,
            sub_group_id: T::GroupId,
        ) -> DispatchResultWithPostInfo {
            let (caller_group_id, _proposal_id, _yes_votes, _no_votes, _caller_group_account) =
                T::GroupsOriginByGroupThreshold::ensure_origin(origin)?;

            let sub_group = Self::groups(sub_group_id).ok_or(Error::<T>::GroupMissing)?;
            ensure!(sub_group.parent.is_some(), Error::<T>::NotSubGroup);
            ensure!(
                caller_group_id == sub_group.parent.unwrap(),
                Error::<T>::NotParentGroup
            );

            ensure!(
                <GroupChildren<T>>::iter_prefix(&sub_group_id)
                    .next()
                    .is_none(),
                Error::<T>::GroupHasChildren
            );
            let group = Self::groups(caller_group_id).ok_or(Error::<T>::GroupMissing)?;

            <T as Config>::Currency::transfer(
                &sub_group.anonymous_account,
                &group.anonymous_account,
                <T as Config>::Currency::free_balance(&sub_group.anonymous_account),
                AllowDeath,
            )?;

            <Groups<T>>::remove(&sub_group_id);
            <GroupChildren<T>>::remove(&caller_group_id, &sub_group_id);
            <GroupMembers<T>>::remove_prefix(&sub_group_id);
            <Proposals<T>>::remove_prefix(&sub_group_id);
            <ProposalHashes<T>>::remove_prefix(&sub_group_id);

            Self::deposit_event(Event::SubGroupRemoved(caller_group_id, sub_group_id));

            Ok(().into())
        }

        /// Execute a proposal. Use for extrinsics that don't require voting.
        ///
        /// Requires the sender to be member.
        ///
        /// - `group_id`: Group executing the extrinsic
        /// - `proposal`: Proposal to be executed
        /// - `length_bound`: The length of the Proposal for weight estimation       
        #[pallet::weight(T::WeightInfo::execute(
            *length_bound as u32
        ).saturating_add(proposal.get_dispatch_info().weight))]
        pub fn execute(
            origin: OriginFor<T>,
            group_id: T::GroupId,
            proposal: Box<<T as Config>::Proposal>,
            length_bound: u32,
        ) -> DispatchResultWithPostInfo {
            let sender = ensure_signed(origin)?;

            let group = Self::groups(group_id).ok_or(Error::<T>::GroupMissing)?;
            ensure!(
                <GroupMembers<T>>::contains_key(group_id, &sender),
                Error::<T>::NotMember
            );
            let proposal_len = proposal.using_encoded(|x| x.len());
            ensure!(
                proposal_len <= length_bound as usize,
                Error::<T>::WrongProposalLength
            );
            let proposal_hash = T::Hashing::hash_of(&proposal);

            let result = proposal.dispatch(
                RawOrigin::ProposalExecuted(
                    group_id,
                    sender.clone(),
                    group.anonymous_account.clone(),
                )
                .into(),
            );

            Self::deposit_event(Event::Executed(
                group_id,
                proposal_hash,
                sender,
                result.is_ok(),
                result.err().map(|err| err.error),
            ));

            Ok(Self::get_result_weight(result)
                .map(|w| T::WeightInfo::execute(proposal_len as u32).saturating_add(w))
                .into())
        }

        /// Add a new proposal to either be voted on or executed directly.
        ///
        /// Requires the sender to be member.
        ///
        /// - `group_id`: Group executing the extrinsic
        /// - `proposal`: Proposal to be executed
        /// - `threshold`: Declaration of the threshold required - will be checked by the extrinsic after approval.
        /// - `length_bound`: The length of the Proposal for weight estimation        

        #[pallet::weight(
            if *threshold == 1u32.into() {
                T::WeightInfo::propose_execute(
                    *length_bound,                   
                ).saturating_add(proposal.get_dispatch_info().weight)
            } else {
                T::WeightInfo::propose_proposed(
                    *length_bound,                   
                )
            }
        )]
        pub fn propose(
            origin: OriginFor<T>,
            group_id: T::GroupId,
            proposal: Box<<T as Config>::Proposal>,
            threshold: T::MemberCount,
            length_bound: u32,
        ) -> DispatchResultWithPostInfo {
            let sender = ensure_signed(origin)?;

            let group = Self::groups(group_id).ok_or(Error::<T>::GroupMissing)?;
            let weight_maybe = <GroupMembers<T>>::get(group_id, &sender);
            ensure!(weight_maybe.is_some(), Error::<T>::NotMember);
            let weight = weight_maybe.unwrap();
            let proposal_len = proposal.using_encoded(|x| x.len());
            let proposal_hash = T::Hashing::hash_of(&proposal);
            ensure!(
                !<ProposalHashes<T>>::contains_key(group_id, proposal_hash),
                Error::<T>::DuplicateProposal
            );
            ensure!(
                proposal_len <= length_bound as usize,
                Error::<T>::WrongProposalLength
            );

            T::GetExtrinsicExtraSource::charge_extrinsic_extra(
                &MODULE_INDEX,
                &(ExtrinsicIndex::Proposal as u8),
                &sender,
            );
            
            let proposal_id = next_id!(NextProposalId<T>, T);

            if threshold == weight {
                //TODO: should we create votes here?
                let result = proposal.dispatch(
                    RawOrigin::ProposalApproved(
                        group_id,
                        proposal_id,
                        weight,
                        0u32.into(),
                        group.anonymous_account.clone(),
                    )
                    .into(),
                );

                Self::deposit_event(Event::Approved(
                    group_id,
                    proposal_id,
                    weight,
                    0u32.into(),
                    result.is_ok(),
                    result.err().map(|err| err.error),
                ));

                Ok(Self::get_result_weight(result)
                    .map(|w| {
                        T::WeightInfo::propose_execute(
                            proposal_len as u32,                            
                        )
                        .saturating_add(w)
                    })
                    .into())
            } else {
                <ProposalHashes<T>>::insert(group_id, proposal_hash, ());
                <Proposals<T>>::insert(group_id, proposal_id, proposal);

                let votes = Votes {
                    threshold,
                    total_vote_weight: group.total_vote_weight,
                    ayes: vec![(sender.clone(), weight)],
                    nays: vec![],
                    veto: None,
                };
                <Voting<T>>::insert(group_id, proposal_id, votes);

                Self::deposit_event(Event::Proposed(sender, group_id, proposal_id, threshold));

                Ok(().into())
            }
        }

        /// Vote on a Proposal
        ///
        /// - `group_id`: Group executing the extrinsic
        /// - `proposal_id`: Proposal to be voted on
        /// - `approve`: approval.
        #[pallet::weight(T::WeightInfo::vote(
            T::MaxMembers::get().into()
        ))]
        pub fn vote(
            origin: OriginFor<T>,
            group_id: T::GroupId,
            proposal_id: T::ProposalId,
            approve: bool,
        ) -> DispatchResultWithPostInfo {
            let sender = ensure_signed(origin)?;
            let group = Self::groups(group_id).ok_or(Error::<T>::GroupMissing)?;
            let weight_maybe = <GroupMembers<T>>::get(group_id, &sender);
            ensure!(weight_maybe.is_some(), Error::<T>::NotMember);
            let weight = weight_maybe.unwrap();
            let mut voting = Self::voting(group_id, proposal_id).ok_or(Error::<T>::VoteMissing)?;

            let position_yes = voting
                .ayes
                .iter()
                .position(|(account, _)| account == &sender);
            let position_no = voting
                .nays
                .iter()
                .position(|(account, _)| account == &sender);

            // Detects first vote of the member in the motion
            let is_account_voting_first_time = position_yes.is_none() && position_no.is_none();

            if approve {
                if position_yes.is_none() {
                    voting.ayes.push((sender.clone(), weight));
                } else {
                    Err(Error::<T>::DuplicateVote)?
                }
                if let Some(pos) = position_no {
                    voting.nays.swap_remove(pos);
                }
            } else {
                if position_no.is_none() {
                    voting.nays.push((sender.clone(), weight));
                } else {
                    Err(Error::<T>::DuplicateVote)?
                }
                if let Some(pos) = position_yes {
                    voting.ayes.swap_remove(pos);
                }
            }

            Self::deposit_event(Event::Voted(sender, group_id, proposal_id, approve));

            Voting::<T>::insert(group_id, proposal_id, voting);

            if is_account_voting_first_time {
                Ok((
                    Some(<T as Config>::WeightInfo::vote(
                        group.total_vote_weight.unique_saturated_into(),
                    )),
                    Pays::No,
                )
                    .into())
            } else {
                Ok((
                    Some(<T as Config>::WeightInfo::vote(
                        group.total_vote_weight.unique_saturated_into(),
                    )),
                    Pays::Yes,
                )
                    .into())
            }
        }

        /// Close a Proposal. Caller of vote should check if the vote will be approved/disaproved and call close if it will. 
        /// Anyone can trigger a close, they don't have to be a member. It could for example be triggered by a service that watches voting.
        /// TODO: payments?
        ///
        /// - `group_id`: Group executing the extrinsic
        /// - `proposal_id`: Proposal to be closed
        /// - `proposal_weight_bound`: maximum expected weight of the proposal.
        /// - `length_bound`: length of the proposal.
        // #[pallet::weight(10_000 + T::DbWeight::get().writes(1))]
        #[pallet::weight(	{
            let a = *length_bound;
            let m = T::MaxMembers::get().into();
            let p1 = *proposal_weight_bound;            
                T::WeightInfo::close_approved(a, m)
                .max(T::WeightInfo::close_disapproved(m))
                .saturating_add(p1)
        })]
        pub fn close(
            origin: OriginFor<T>,
            group_id: T::GroupId,
            proposal_id: T::ProposalId,
            proposal_weight_bound: Weight,
            length_bound: u32,
        ) -> DispatchResultWithPostInfo {
            let _sender = ensure_signed(origin)?;
            let group = Self::groups(group_id).ok_or(Error::<T>::GroupMissing)?;            

            let voting = Self::voting(group_id, proposal_id).ok_or(Error::<T>::VoteMissing)?;

            let yes_votes = voting.ayes.into_iter().map(|(_, w)| w).sum();
            let no_votes = voting.nays.into_iter().map(|(_, w)| w).sum();            

            let approved = yes_votes >= voting.threshold;
            let disapproved = voting.total_vote_weight.saturating_sub(no_votes) < voting.threshold;

            let proposal =
                Self::proposals(group_id, proposal_id).ok_or(Error::<T>::ProposalMissing)?;

            let proposal_hash = T::Hashing::hash_of(&proposal);

            if approved {
                let proposal_len = proposal.using_encoded(|x| x.len());
                ensure!(
                    proposal_len <= length_bound as usize,
                    Error::<T>::WrongProposalLength
                );

                let dispatch_weight = proposal.get_dispatch_info().weight;
                ensure!(
                    dispatch_weight <= proposal_weight_bound,
                    Error::<T>::WrongProposalWeight
                );

                let result = proposal.dispatch(
                    RawOrigin::ProposalApproved(
                        group_id,
                        proposal_id,
                        yes_votes,
                        no_votes,
                        group.anonymous_account.clone(),
                    )
                    .into(),
                );

                Self::deposit_event(Event::Approved(
                    group_id,
                    proposal_id,
                    yes_votes,
                    no_votes,
                    result.is_ok(),
                    result.err().map(|err| err.error),
                ));

                <Proposals<T>>::remove(group_id, proposal_id);
                <ProposalHashes<T>>::remove(group_id, proposal_hash);

                let proposal_weight = Self::get_result_weight(result).unwrap_or(dispatch_weight);

                return Ok((
                    Some(
                        T::WeightInfo::close_approved(
                            proposal_len as u32,
                            T::MaxMembers::get().into(),
                            
                        )
                        .saturating_add(proposal_weight),
                    ),
                    Pays::Yes,
                )
                    .into());
            } else if disapproved {
                Self::deposit_event(Event::Disapproved(
                    group_id,
                    proposal_id,
                    yes_votes,
                    no_votes,
                ));

                <Proposals<T>>::remove(group_id, proposal_id);
                <ProposalHashes<T>>::remove(group_id, proposal_hash);                
                return Ok((
                    Some(T::WeightInfo::close_disapproved(
                        T::MaxMembers::get().into()
                    )),
                    Pays::Yes,
                )
                    .into());
            } else {
                ensure!(false, Error::<T>::VotingIncomplete);
            };

            //this never happens
            Ok(().into())
        }

        /// Veto a Proposal
        ///
        /// - `group_id`: Group executing the extrinsic
        /// - `proposal_id`: Proposal to be closed
        /// - `approve`: approval.
        /// - `proposal_weight_bound`: maximum expected weight of the proposal.
        /// - `length_bound`: length of the proposal.
        #[pallet::weight(	{
            let a = *length_bound;            
            let p = *proposal_weight_bound;          
                T::WeightInfo::veto_approved(a,  )
                .max(T::WeightInfo::veto_disapproved())
                .saturating_add(p)
        })]
        pub fn veto(
            origin: OriginFor<T>,
            group_id: T::GroupId,
            proposal_id: T::ProposalId,
            approve: bool,
            proposal_weight_bound: Weight,
            length_bound: u32,
        ) -> DispatchResultWithPostInfo {
            let sender = ensure_signed(origin)?;
            let group = Self::groups(group_id).ok_or(Error::<T>::GroupMissing)?;
            ensure!(group.parent.is_some(), Error::<T>::NotSubGroup);
            let parent_group_id = group.parent.unwrap();
            ensure!(
                <GroupMembers<T>>::contains_key(parent_group_id, &sender),
                Error::<T>::NotParentGroup
            );

            let proposal =
                Self::proposals(group_id, proposal_id).ok_or(Error::<T>::ProposalMissing)?;
            let proposal_hash = T::Hashing::hash_of(&proposal);
            <Voting<T>>::mutate(group_id, proposal_id, |votes_option| {
                if let Some(votes) = votes_option {
                    votes.veto = Some(approve);
                }
            });

            if approve {
                let proposal_len = proposal.using_encoded(|x| x.len());
                ensure!(
                    proposal_len <= length_bound as usize,
                    Error::<T>::WrongProposalLength
                );
                let dispatch_weight = proposal.get_dispatch_info().weight;
                ensure!(
                    dispatch_weight <= proposal_weight_bound,
                    Error::<T>::WrongProposalWeight
                );

                let result = proposal.dispatch(
                    RawOrigin::ProposalApprovedByVeto(
                        group_id,
                        proposal_id,
                        sender.clone(),
                        group.anonymous_account.clone(),
                    )
                    .into(),
                );

                Self::deposit_event(Event::ApprovedByVeto(
                    sender,
                    group_id,
                    proposal_id,
                    result.is_ok(),
                    result.err().map(|err| err.error),
                ));

                <Proposals<T>>::remove(group_id, proposal_id);
                <ProposalHashes<T>>::remove(group_id, proposal_hash);

                let proposal_weight = Self::get_result_weight(result).unwrap_or(dispatch_weight);

                return Ok((
                    Some(
                        T::WeightInfo::veto_approved(
                            proposal_len as u32                          
                        )
                        .saturating_add(proposal_weight),
                    ),
                    Pays::Yes,
                )
                    .into());
            } else {
                Self::deposit_event(Event::DisapprovedByVeto(sender, group_id, proposal_id));
                <Proposals<T>>::remove(group_id, proposal_id);
                <ProposalHashes<T>>::remove(group_id, proposal_hash);

                return Ok((
                    Some(T::WeightInfo::veto_disapproved()),
                    Pays::Yes,
                )
                    .into());
            };
        }
<<<<<<< HEAD
=======
        //TODO:
>>>>>>> b7b4b2b8
        /// Withdraw funds from the group account
        ///
        /// - `target_account`: account to withdraw the funds to
        /// - `amount`: amount to withdraw
<<<<<<< HEAD
        #[pallet::weight(T::WeightInfo::withdraw_funds_group())]
=======
        //TODO: weights
        #[pallet::weight(10_000)]
>>>>>>> b7b4b2b8
        pub fn withdraw_funds_group(
            origin: OriginFor<T>,
            target_account: T::AccountId,
            amount: <<T as Config>::Currency as Currency<T::AccountId>>::Balance,
        ) -> DispatchResultWithPostInfo {
            let (group_id, _, _, _, group_account) =
                T::GroupsOriginByGroupThreshold::ensure_origin(origin)?;
            let group = Self::groups(group_id).ok_or(Error::<T>::GroupMissing)?;
            ensure!(group.parent.is_none(), Error::<T>::NotGroup);

            let result = <T as Config>::Currency::transfer(
                &group_account,
                &target_account,
                amount,
                AllowDeath,
            );

            Self::deposit_event(Event::GroupFundsWithdrawn(
                group_id,
                target_account,
                amount,
                result.is_ok(),
            ));

            Ok(().into())
        }

        /// Withdraw funds from a subgroup account to the group account
        ///
<<<<<<< HEAD
        /// - `sub_group_id`: Subgroup to withdraw funds from        
        /// - `amount`: amount to withdraw     
        #[pallet::weight(T::WeightInfo::withdraw_funds_sub_group())]
=======
        /// - `sub_group_id`: Subgroup to withdraw funds from
        //TODO: weights
        #[pallet::weight(10_000)]
>>>>>>> b7b4b2b8
        pub fn withdraw_funds_sub_group(
            origin: OriginFor<T>,
            sub_group_id: T::GroupId,
            amount: <<T as Config>::Currency as Currency<T::AccountId>>::Balance,
        ) -> DispatchResultWithPostInfo {
            let (caller_group_id, _, _, _, caller_group_account) =
                T::GroupsOriginByGroupThreshold::ensure_origin(origin)?;

            let sub_group = Self::groups(sub_group_id).ok_or(Error::<T>::GroupMissing)?;
            ensure!(sub_group.parent.is_some(), Error::<T>::NotSubGroup);
            let parent_group_id = sub_group.parent.unwrap();
            ensure!(
                caller_group_id == parent_group_id,
                Error::<T>::NotParentGroup
            );

            let result = <T as Config>::Currency::transfer(
                &sub_group.anonymous_account,
                &caller_group_account,
                amount,
                AllowDeath,
            );

            Self::deposit_event(Event::SubGroupFundsWithdrawn(
                parent_group_id,
                sub_group_id,
                amount,
                result.is_ok(),
            ));

            Ok(().into())
        }

        /// Deposit funds to a subgroup account from the group account
        ///
        /// - `sub_group_id`: Subgroup to deposit funds to
<<<<<<< HEAD
        /// - `amount`: amount to send
        #[pallet::weight(T::WeightInfo::send_funds_to_sub_group())]
=======
        //TODO: weights
        #[pallet::weight(10_000)]
>>>>>>> b7b4b2b8
        pub fn send_funds_to_sub_group(
            origin: OriginFor<T>,
            sub_group_id: T::GroupId,
            amount: <<T as Config>::Currency as Currency<T::AccountId>>::Balance,
        ) -> DispatchResultWithPostInfo {
            let (caller_group_id, _, _, _, caller_group_account) =
                T::GroupsOriginByGroupThreshold::ensure_origin(origin)?;

            let sub_group = Self::groups(sub_group_id).ok_or(Error::<T>::GroupMissing)?;
            ensure!(sub_group.parent.is_some(), Error::<T>::NotSubGroup);
            let parent_group_id = sub_group.parent.unwrap();
            ensure!(
                caller_group_id == parent_group_id,
                Error::<T>::NotParentGroup
            );

            let result = <T as Config>::Currency::transfer(
                &caller_group_account,
                &sub_group.anonymous_account,
                amount,
                AllowDeath,
            );

            Self::deposit_event(Event::SubGroupFundsDeposited(
                parent_group_id,
                sub_group_id,
                amount,
                result.is_ok(),
            ));

            Ok(().into())
        }
    }

    impl<T: Config> Module<T> {
        // -- rpc api functions --
        pub fn member_of(account: T::AccountId) -> Vec<T::GroupId> {
            <Groups<T>>::iter()
                .filter_map(|(group_id, _)| {
                    <GroupMembers<T>>::contains_key(group_id, &account).then(|| group_id)
                })
                .collect()
        }

        pub fn is_member(group_id:T::GroupId,account: &T::AccountId) -> bool{            
                    <GroupMembers<T>>::contains_key(group_id, account)
        }

        pub fn get_group_account(group_id: T::GroupId)-> Option<T::AccountId>{
            <Groups<T>>::get(group_id).map(|group|group.anonymous_account)
        }

        pub fn get_group(
            group_id: T::GroupId,
        ) -> Option<(
            Group<T::GroupId, T::AccountId, T::MemberCount, BoundedVec<u8, T::NameLimit>>,
            Vec<(T::AccountId, T::MemberCount)>,
        )> {
            <Groups<T>>::get(group_id).map(|group| {
                let members = <GroupMembers<T>>::iter_prefix(group_id)
                    .map(|(account, weight)| (account, weight))
                    .collect();
                (group, members)
            })
        }
        pub fn get_sub_groups(
            group_id: T::GroupId,
        ) -> Vec<(
            T::GroupId,
            Group<T::GroupId, T::AccountId, T::MemberCount, BoundedVec<u8, T::NameLimit>>,
            Vec<(T::AccountId, T::MemberCount)>,
        )> {
            <GroupChildren<T>>::iter_prefix(group_id)
                .filter_map(|(child_group_id, _)| {
                    <Groups<T>>::get(group_id).map(|group| {
                        let members = <GroupMembers<T>>::iter_prefix(child_group_id)
                            .map(|(account, weight)| (account, weight))
                            .collect();
                        (child_group_id, group, members)
                    })
                })
                .collect()
        }

        pub fn get_proposal(
            group_id: T::GroupId,
            proposal_id: T::ProposalId,
        ) -> Option<(T::Hash, u32)> {
            <Proposals<T>>::get(group_id, proposal_id).map(|proposal| {
                (
                    T::Hashing::hash_of(&proposal),
                    proposal.encoded_size() as u32,
                )
            })
        }

        pub fn get_proposals(group_id: T::GroupId) -> Vec<(T::ProposalId, T::Hash, u32)> {
            <Proposals<T>>::iter_prefix(group_id)
                .map(|(proposal_id, proposal)| {
                    (
                        proposal_id,
                        T::Hashing::hash_of(&proposal),
                        proposal.encoded_size() as u32,
                    )
                })
                .collect()
        }

        pub fn get_voting(
            group_id: T::GroupId,
            proposal_id: T::ProposalId,
        ) -> Option<Votes<T::AccountId, T::MemberCount>> {
            <Voting<T>>::get(group_id, proposal_id)
        }

        // -- private functions --

        fn add_members(
            group: &mut Group<
                T::GroupId,
                T::AccountId,
                T::MemberCount,
                BoundedVec<u8, T::NameLimit>,
            >,
            group_id: T::GroupId,
            members: Vec<(T::AccountId, T::MemberCount)>,
        )  {
            for (account, mut weight) in members {                
                if weight == Zero::zero() {
                    weight = 1u32.into();
                }
                let mut total_vote_weight=group.total_vote_weight;
                let old_member_maybe = <GroupMembers<T>>::get(group_id, &account);
                if let Some(old_weight) = old_member_maybe {
                    total_vote_weight -= old_weight;
                }
                total_vote_weight += weight;
                if total_vote_weight<=T::MaxMembers::get() {

                group.total_vote_weight=total_vote_weight;
                <GroupMembers<T>>::insert(group_id, &account, weight);
                }else{
                    //Use event not error here because we have already mutated data in the db so we want to complete.
                    Self::deposit_event(Event::GroupMembersExceeded(group_id));
                }
            };            
        }

        fn remove_members(
            group: &mut Group<
                T::GroupId,
                T::AccountId,
                T::MemberCount,
                BoundedVec<u8, T::NameLimit>,
            >,
            group_id: T::GroupId,
            members: Vec<T::AccountId>,
        ) {
            members.iter().for_each(|account| {
                let old_member_maybe = <GroupMembers<T>>::get(group_id, account);
                if let Some(old_weight) = old_member_maybe {
                    group.total_vote_weight -= old_weight;
                }
                <GroupMembers<T>>::remove(group_id, account);
            });
        }        

        fn is_group_account(group_id: T::GroupId, account_id: &T::AccountId) -> bool {
            let group = <Groups<T>>::get(group_id);
            if group.is_none() {
                return false;
            }
            group.unwrap().anonymous_account == *account_id
        }

        /// Return the weight of a dispatch call result as an `Option`.
        ///
        /// Will return the weight regardless of what the state of the result is.
        fn get_result_weight(result: DispatchResultWithPostInfo) -> Option<Weight> {
            match result {
                Ok(post_info) => post_info.actual_weight,
                Err(err) => err.post_info.actual_weight,
            }
        }

        /// Calculate the address of an anonymous account.
        ///
        /// - `who`: The spawner account.
        /// - `index`: A disambiguation index, in case this is called multiple times in the same
        /// transaction (e.g. with `utility::batch`). Unless you're using `batch` you probably just
        /// want to use `0`.

        fn anonymous_account(who: &T::AccountId, index: T::GroupId) -> T::AccountId {
            let (height, ext_index) = (
                system::Module::<T>::block_number(),
                system::Module::<T>::extrinsic_index().unwrap_or_default(),
            );
            let entropy =
                (b"modlpy/proxy____", who, height, ext_index, index).using_encoded(blake2_256);
            T::AccountId::decode(&mut &entropy[..]).unwrap_or_default()
        }
    }

    impl<T: Config> GroupInfo for Module<T> {
        type AccountId = T::AccountId;
        type GroupId = T::GroupId;

        fn is_member(group_id: Self::GroupId, account_id: &Self::AccountId) -> bool {
            Self::is_member(group_id, account_id)
        }
        fn is_group_account(group_id: Self::GroupId, account_id: &Self::AccountId) -> bool {
            Self::is_group_account(group_id, account_id)
        }
    }

    /// This just verifies that the origin came from a proposal. It does NOT do any threshold checks. The proposer specifies a threshold and that is used for voting. It is up to the recieving extrinsic to enforce a threshold.
    pub struct EnsureApproved<T>(sp_std::marker::PhantomData<T>);
    impl<
            O: Into<Result<RawOrigin<T::AccountId, T::GroupId, T::ProposalId, T::MemberCount>, O>>
                + From<RawOrigin<T::AccountId, T::GroupId, T::ProposalId, T::MemberCount>>,
            T: Config,
        > EnsureOrigin<O> for EnsureApproved<T>
    {
        type Success = (
            T::GroupId,
            T::ProposalId,
            Option<T::MemberCount>,
            Option<T::MemberCount>,
            T::AccountId,
        );
        fn try_origin(o: O) -> Result<Self::Success, O> {
            o.into().and_then(|o| match o {
                RawOrigin::ProposalApproved(
                    group_id,
                    proposal_id,
                    yes_votes,
                    no_votes,
                    group_account,
                ) => Ok((
                    group_id,
                    proposal_id,
                    Some(yes_votes),
                    Some(no_votes),
                    group_account,
                )),
                RawOrigin::ProposalApprovedByVeto(group_id, proposal_id, _, group_account) => {
                    Ok((group_id, proposal_id, None, None, group_account))
                }
                r => Err(O::from(r)),
            })
        }

        #[cfg(feature = "runtime-benchmarks")]
        fn successful_origin() -> O {
            let group_id: T::GroupId = 1u32.into();
            let proposal_id: T::ProposalId = 1u32.into();
            let group = Groups::<T>::get(group_id).unwrap();
            O::from(RawOrigin::ProposalApprovedByVeto(
                group_id,
                proposal_id,
                T::AccountId::default(),
                group.anonymous_account.clone(),
            ))
        }
    }
    /// This just verifies that the origin came from a proposal. It does NOT do any threshold checks. The proposer specifies a threshold and that is used for voting. It is up to the recieving extrinsic to enforce a threshold.
    pub struct EnsureExecuted<T>(sp_std::marker::PhantomData<T>);
    impl<
            O: Into<Result<RawOrigin<T::AccountId, T::GroupId, T::ProposalId, T::MemberCount>, O>>
                + From<RawOrigin<T::AccountId, T::GroupId, T::ProposalId, T::MemberCount>>,
            T: Config,
        > EnsureOrigin<O> for EnsureExecuted<T>
    {
        type Success = (T::GroupId, T::AccountId, T::AccountId);
        fn try_origin(o: O) -> Result<Self::Success, O> {
            o.into().and_then(|o| match o {
                RawOrigin::ProposalExecuted(group_id, member, group_account) => {
                    Ok((group_id, member, group_account))
                }
                r => Err(O::from(r)),
            })
        }

        #[cfg(feature = "runtime-benchmarks")]
        fn successful_origin() -> O {
            let group_id: T::GroupId = 1u32.into();
            let group = Groups::<T>::get(group_id).unwrap();
            O::from(RawOrigin::ProposalExecuted(
                group_id,
                T::AccountId::default(),
                group.anonymous_account.clone(),
            ))
        }
    }

    /// This verifies that the origin came from a proposal and enforces the threshold is at least as great as the group threshold. The proposer specifies a threshold and voting proceeds until that threshold.

    pub struct EnsureThreshold<T>(sp_std::marker::PhantomData<T>);
    impl<
            O: Into<Result<RawOrigin<T::AccountId, T::GroupId, T::ProposalId, T::MemberCount>, O>>
                + From<RawOrigin<T::AccountId, T::GroupId, T::ProposalId, T::MemberCount>>,
            T: Config,
        > EnsureOrigin<O> for EnsureThreshold<T>
    {
        type Success = (
            T::GroupId,
            T::ProposalId,
            Option<T::MemberCount>,
            Option<T::MemberCount>,
            T::AccountId,
        );
        fn try_origin(o: O) -> Result<Self::Success, O> {
            o.into().and_then(|o| match o.clone() {
                RawOrigin::ProposalApproved(
                    group_id,
                    proposal_id,
                    yes_votes,
                    no_votes,
                    group_account,
                ) => {
                    let group_maybe = <Groups<T>>::get(group_id);
                    match group_maybe {
                        Some(group) => {
                            if yes_votes >= group.threshold {
                                Ok((
                                    group_id,
                                    proposal_id,
                                    Some(yes_votes),
                                    Some(no_votes),
                                    group_account,
                                ))
                            } else {
                                Err(O::from(o))
                            }
                        }
                        None => Err(O::from(o)),
                    }
                }
                RawOrigin::ProposalApprovedByVeto(group_id, proposal_id, _, group_account) => {
                    Ok((group_id, proposal_id, None, None, group_account))
                }
                r => Err(O::from(r)),
            })
        }

        #[cfg(feature = "runtime-benchmarks")]
        fn successful_origin() -> O {
            let group_id: T::GroupId = 1u32.into();
            let proposal_id: T::ProposalId = 1u32.into();
            let group = Groups::<T>::get(group_id).unwrap();
            O::from(RawOrigin::ProposalApprovedByVeto(
                group_id,
                proposal_id,
                T::AccountId::default(),
                group.anonymous_account.clone(),
            ))
        }
    }
}<|MERGE_RESOLUTION|>--- conflicted
+++ resolved
@@ -29,19 +29,11 @@
 //! *          A member may change thier vote while the **Proposal** is still in progress, but there is an extra charge.
 //! * `close` - After voting a caller should check the vote tallies and call `close` if the threshold is met or cannot be met.
 //! * `veto` - A member of a **Group** can veto an ongoing **Proposal** (override the existing votes with either yay or nay).
-<<<<<<< HEAD
 //! * `withdraw_funds_group` - A **Group** can choose to withdraw funds from the group account to a chosen account via a **Proposal**
 //! * `withdraw_funds_sub_group` - A **Group** can choose to withdraw funds from one of its sub_groups into its account via a **Proposal**
 //! * `send_funds_to_sub_group` - A **Group** can choose to send funds from its account to one of its sub_groups into  via a **Proposal**
 //! Note: adding funds to a group account from an individual account can be done using the built in substrate tranfer extrinsic
-=======
-
-//TODO:
-// withdraw_funds_group
-// withdraw_funds_sub_group
-// send_funds_to_sub_group
-
->>>>>>> b7b4b2b8
+
 //!
 //! ### RPC Methods
 //!
@@ -252,38 +244,23 @@
         T::AccountId = "AccountId",
         T::MemberCount = "MemberCount",
         T::Currency = "Currency",
-<<<<<<< HEAD
+
         <T::Currency as Currency<T::AccountId>>::Balance = "Balance",
         DispatchError = "DispatchError"  
-=======
-        <T::Currency as Currency<T::AccountId>>::Balance = "Balance"      
->>>>>>> b7b4b2b8
+
     )]
     #[pallet::generate_deposit(pub(super) fn deposit_event)]
     pub enum Event<T: Config> {
         /// A new Group was created
-<<<<<<< HEAD
+
         /// (creator,group_id,anonymous_account,initial_balance)
-=======
-        /// (creator,group_id,annonymous_account)
->>>>>>> b7b4b2b8
+
         GroupCreated(
             T::AccountId,
             T::GroupId,
             T::AccountId,
             <T::Currency as Currency<T::AccountId>>::Balance,
         ),
-<<<<<<< HEAD
-=======
-        /// A new SubGroup was created
-        /// (parent_group_id,group_id,annonymous_account)
-        SubGroupCreated(
-            T::GroupId,
-            T::GroupId,
-            T::AccountId,
-            <T::Currency as Currency<T::AccountId>>::Balance,
-        ),
->>>>>>> b7b4b2b8
         /// A Group was updated
         /// (group_id)
         GroupUpdated(T::GroupId),
@@ -363,45 +340,17 @@
             <T::Currency as Currency<T::AccountId>>::Balance,
             bool,
         ),
-<<<<<<< HEAD
+
         /// funds were deposited from a group to a sub_group account 
         /// (group_id,sub_group_id,amount,success)
         SubGroupFundsDeposited(
-=======
-        /// A motion was approved by the required threshold and executed (group_id,proposal_id,yes_votes,no_votes,success)
-        Approved(
->>>>>>> b7b4b2b8
+
             T::GroupId,
             T::GroupId,
             <T::Currency as Currency<T::AccountId>>::Balance,
             bool,
         ),
-<<<<<<< HEAD
-=======
-        /// A motion was disapproved by the required threshold; (group_id,proposal_id,yes_votes,no_votes)
-        Disapproved(T::GroupId, T::ProposalId, T::MemberCount, T::MemberCount),
-        /// funds were withdrawn from a group account (group_id,target_account,amount,success)
-        GroupFundsWithdrawn(
-            T::GroupId,
-            T::AccountId,
-            <T::Currency as Currency<T::AccountId>>::Balance,
-            bool,
-        ),
-        /// funds were withdrawn from a sub_group account (group_id,sub_group_id,amount,success)
-        SubGroupFundsWithdrawn(
-            T::GroupId,
-            T::GroupId,
-            <T::Currency as Currency<T::AccountId>>::Balance,
-            bool,
-        ),
-        /// funds were deposited from a group to a sub_group account (group_id,sub_group_id,amount,success)
-        SubGroupFundsDeposited(
-            T::GroupId,
-            T::GroupId,
-            <T::Currency as Currency<T::AccountId>>::Balance,
-            bool,
-        ),
->>>>>>> b7b4b2b8
+
     }
 
     #[pallet::error]
@@ -446,22 +395,15 @@
         NotSubGroup,
         /// Group is not the parent of SubGroup
         NotParentGroup,
-<<<<<<< HEAD
-=======
-        /// User is not admin for group
-        //TODO: should we only allow one level of veto etc?
-        NotGroupAdmin,
->>>>>>> b7b4b2b8
+
         /// User is not the group account (was not correctly called via proposal)
         NotGroupAccount,
 /// A chain generated Id has exceeded its capacity
         NoIdAvailable,
 
-<<<<<<< HEAD
+
     }
 
-=======
->>>>>>> b7b4b2b8
     #[pallet::type_value]
     pub fn GroupIdDefault<T: Config>() -> T::GroupId {
         1u32.into()
@@ -637,7 +579,7 @@
                 anonymous_account,
                 initial_balance,
             ));
-<<<<<<< HEAD
+
 
             Ok(().into())
         }
@@ -691,8 +633,7 @@
             });
 
             Self::deposit_event(Event::GroupUpdated(caller_group_id));
-=======
->>>>>>> b7b4b2b8
+
 
             Ok(().into())
         }
@@ -769,7 +710,7 @@
         /// - `sub_group_id`: Group to be updated
         /// - `name`: New group name
         /// - `members`: New set of members. Old set will be overwritten, so sender should ensure they are included if desired.
-<<<<<<< HEAD
+
         /// - `threshold`: New threshold       
         #[pallet::weight(T::WeightInfo::update_sub_group(
             name.as_ref().map_or(0,|a|a.len()) as u32,
@@ -777,15 +718,7 @@
             remove_members.as_ref().map_or(0,|a|a.len()) as u32,
         ))]
         pub fn update_sub_group(
-=======
-        /// - `threshold`: New threshold
-
-        #[pallet::weight(T::WeightInfo::update_group(
-            name.as_ref().map_or(0,|a|a.len()) as u32,
-            members.as_ref().map_or(0,|a|a.len()) as u32,
-        ))]
-        pub fn update_group(
->>>>>>> b7b4b2b8
+
             origin: OriginFor<T>,
             sub_group_id: T::GroupId,
             name: Option<Vec<u8>>,
@@ -1358,20 +1291,14 @@
                     .into());
             };
         }
-<<<<<<< HEAD
-=======
-        //TODO:
->>>>>>> b7b4b2b8
+
         /// Withdraw funds from the group account
         ///
         /// - `target_account`: account to withdraw the funds to
         /// - `amount`: amount to withdraw
-<<<<<<< HEAD
+
         #[pallet::weight(T::WeightInfo::withdraw_funds_group())]
-=======
-        //TODO: weights
-        #[pallet::weight(10_000)]
->>>>>>> b7b4b2b8
+
         pub fn withdraw_funds_group(
             origin: OriginFor<T>,
             target_account: T::AccountId,
@@ -1401,15 +1328,11 @@
 
         /// Withdraw funds from a subgroup account to the group account
         ///
-<<<<<<< HEAD
+
         /// - `sub_group_id`: Subgroup to withdraw funds from        
         /// - `amount`: amount to withdraw     
         #[pallet::weight(T::WeightInfo::withdraw_funds_sub_group())]
-=======
-        /// - `sub_group_id`: Subgroup to withdraw funds from
-        //TODO: weights
-        #[pallet::weight(10_000)]
->>>>>>> b7b4b2b8
+
         pub fn withdraw_funds_sub_group(
             origin: OriginFor<T>,
             sub_group_id: T::GroupId,
@@ -1446,13 +1369,10 @@
         /// Deposit funds to a subgroup account from the group account
         ///
         /// - `sub_group_id`: Subgroup to deposit funds to
-<<<<<<< HEAD
+
         /// - `amount`: amount to send
         #[pallet::weight(T::WeightInfo::send_funds_to_sub_group())]
-=======
-        //TODO: weights
-        #[pallet::weight(10_000)]
->>>>>>> b7b4b2b8
+
         pub fn send_funds_to_sub_group(
             origin: OriginFor<T>,
             sub_group_id: T::GroupId,
